--- conflicted
+++ resolved
@@ -20,7 +20,6 @@
     base: ${BASE}
     quota.vcpu: ${VCPU_QUOTA}
     account-limit: ${ACCOUNTLIMIT}
-<<<<<<< HEAD
     regions: |
       us-east-1:ami-000db10762d0c4c05:t2.micro
       us-east-2:ami-094720ddca649952f:t2.micro
@@ -43,7 +42,4 @@
       sa-east-1:ami-05c1c16cac05a7c0b:t2.micro
       af-south-1:ami-0f4b49fefef9be45a:t3.micro
       me-south-1:ami-0b41a37a62a4296fc:t3.micro
-
-=======
-    sts-jump-role: ${STS_JUMP_ARN}
->>>>>>> 50eb9ff3
+    sts-jump-role: ${STS_JUMP_ARN}