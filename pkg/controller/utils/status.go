package utils

import (
	"context"

	"github.com/go-logr/logr"
	awsv1alpha1 "github.com/openshift/aws-account-operator/pkg/apis/aws/v1alpha1"
	corev1 "k8s.io/api/core/v1"
	kubeclientpkg "sigs.k8s.io/controller-runtime/pkg/client"
)

// SetAccountStatus sets the condition and state of an account
func SetAccountStatus(client kubeclientpkg.Client, reqLogger logr.Logger, awsAccount *awsv1alpha1.Account, message string, ctype awsv1alpha1.AccountConditionType) error {
	awsAccount.Status.Conditions = SetAccountCondition(
		awsAccount.Status.Conditions,
		ctype,
		corev1.ConditionTrue,
		string(ctype),
		message,
		UpdateConditionNever,
		awsAccount.Spec.BYOC,
	)

	awsAccount.Status.State = string(ctype)

	err := client.Status().Update(context.TODO(), awsAccount)
	if err != nil {
		reqLogger.Error(err, "Failed to update Account Status")
	}

	return err
}

// SetAccountClaimStatus sets the condition and state of an accountClaim
<<<<<<< HEAD
func SetAccountClaimStatus(client kubeclientpkg.Client, reqLogger logr.Logger, awsAccountClaim *awsv1alpha1.AccountClaim, message string, reason string, ctype awsv1alpha1.AccountClaimConditionType, state awsv1alpha1.ClaimStatus) error {
=======
func SetAccountClaimStatus(awsAccountClaim *awsv1alpha1.AccountClaim, message string, reason string, ctype awsv1alpha1.AccountClaimConditionType, state awsv1alpha1.ClaimStatus) {
	if awsAccountClaim == nil {
		return
	}
>>>>>>> e01ae9dc
	awsAccountClaim.Status.Conditions = SetAccountClaimCondition(
		awsAccountClaim.Status.Conditions,
		ctype,
		corev1.ConditionTrue,
		reason,
		message,
		UpdateConditionNever,
		awsAccountClaim.Spec.BYOC,
	)

	awsAccountClaim.Status.State = state

	err := client.Status().Update(context.TODO(), awsAccountClaim)
	if err != nil {
		reqLogger.Error(err, "Failed to update AccountClaim Status")
	}

	return err
}<|MERGE_RESOLUTION|>--- conflicted
+++ resolved
@@ -32,14 +32,11 @@
 }
 
 // SetAccountClaimStatus sets the condition and state of an accountClaim
-<<<<<<< HEAD
 func SetAccountClaimStatus(client kubeclientpkg.Client, reqLogger logr.Logger, awsAccountClaim *awsv1alpha1.AccountClaim, message string, reason string, ctype awsv1alpha1.AccountClaimConditionType, state awsv1alpha1.ClaimStatus) error {
-=======
-func SetAccountClaimStatus(awsAccountClaim *awsv1alpha1.AccountClaim, message string, reason string, ctype awsv1alpha1.AccountClaimConditionType, state awsv1alpha1.ClaimStatus) {
 	if awsAccountClaim == nil {
-		return
+		return nil
 	}
->>>>>>> e01ae9dc
+
 	awsAccountClaim.Status.Conditions = SetAccountClaimCondition(
 		awsAccountClaim.Status.Conditions,
 		ctype,
