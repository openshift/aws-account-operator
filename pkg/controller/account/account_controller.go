package account

import (
	"context"
	"errors"
	"fmt"
	"regexp"
	"strconv"
	"strings"
	"time"

	"github.com/aws/aws-sdk-go/aws"
	"github.com/aws/aws-sdk-go/aws/awserr"
	"github.com/aws/aws-sdk-go/service/ec2"
	"github.com/aws/aws-sdk-go/service/organizations"
	"github.com/aws/aws-sdk-go/service/sts"
	"github.com/go-logr/logr"
	"github.com/openshift/aws-account-operator/pkg/controller/utils"
	"github.com/rkt/rkt/tests/testutils/logger"
	corev1 "k8s.io/api/core/v1"
	v1 "k8s.io/api/core/v1"
	k8serr "k8s.io/apimachinery/pkg/api/errors"
	"k8s.io/apimachinery/pkg/runtime"
	"k8s.io/apimachinery/pkg/types"
	"sigs.k8s.io/controller-runtime/pkg/client"
	kubeclientpkg "sigs.k8s.io/controller-runtime/pkg/client"
	"sigs.k8s.io/controller-runtime/pkg/controller"
	"sigs.k8s.io/controller-runtime/pkg/handler"
	logf "sigs.k8s.io/controller-runtime/pkg/log"
	"sigs.k8s.io/controller-runtime/pkg/manager"
	"sigs.k8s.io/controller-runtime/pkg/reconcile"
	"sigs.k8s.io/controller-runtime/pkg/source"

	"github.com/openshift/aws-account-operator/pkg/apis/aws/v1alpha1"
	awsv1alpha1 "github.com/openshift/aws-account-operator/pkg/apis/aws/v1alpha1"
	"github.com/openshift/aws-account-operator/pkg/awsclient"
	controllerutils "github.com/openshift/aws-account-operator/pkg/controller/utils"
	totalaccountwatcher "github.com/openshift/aws-account-operator/pkg/totalaccountwatcher"
)

var log = logf.Log.WithName("controller_account")

const (
	// Service Quota-related constants
	// vCPUQuotaCode
	vCPUQuotaCode = "L-1216C47A"
	// vCPUServiceCode
	vCPUServiceCode = "ec2"

	// createPendTime is the maximum time we allow an Account to sit in Creating state before we
	// time out and set it to Failed.
	createPendTime = utils.WaitTime * time.Minute
	// regionInitTime is the maximum time we allow an account CR to be in the InitializingRegions
	// state. This is based on async region init taking a theoretical maximum of WaitTime * 2
	// minutes plus a handful of AWS API calls (see asyncRegionInit).
	regionInitTime = (time.Minute * utils.WaitTime * time.Duration(2)) + time.Minute

	// AccountPending indicates an account is pending
	AccountPending = "Pending"
	// AccountCreating indicates an account is being created
	AccountCreating = "Creating"
	// AccountFailed indicates account creation has failed
	AccountFailed = "Failed"
	// AccountInitializingRegions indicates we've kicked off the process of creating and terminating
	// instances in all supported regions
	AccountInitializingRegions = "InitializingRegions"
	// AccountReady indicates account creation is ready
	AccountReady = "Ready"
	// AccountPendingVerification indicates verification (of AWS limits and Enterprise Support) is pending
	AccountPendingVerification = "PendingVerification"

	byocRole = "BYOCAdminAccess"

	adminAccessArn = "arn:aws:iam::aws:policy/AdministratorAccess"
	iamUserNameUHC = "osdManagedAdmin"
	iamUserNameSRE = "osdManagedAdminSRE"

	controllerName = "account"
)

// Add creates a new Account Controller and adds it to the Manager. The Manager will set fields on the Controller
// and Start it when the Manager is Started.
func Add(mgr manager.Manager) error {
	return add(mgr, newReconciler(mgr))
}

// newReconciler returns a new reconcile.Reconciler
func newReconciler(mgr manager.Manager) reconcile.Reconciler {
	reconciler := &ReconcileAccount{
		Client:           utils.NewClientWithMetricsOrDie(log, mgr, controllerName),
		scheme:           mgr.GetScheme(),
		awsClientBuilder: &awsclient.Builder{},
	}
	return utils.NewReconcilerWithMetrics(reconciler, controllerName)
}

// add adds a new Controller to mgr with r as the reconcile.Reconciler
func add(mgr manager.Manager, r reconcile.Reconciler) error {
	// Create a new controller
	c, err := controller.New("account-controller", mgr, controller.Options{Reconciler: r})
	if err != nil {
		return err
	}

	// Watch for changes to primary resource Account
	err = c.Watch(&source.Kind{Type: &awsv1alpha1.Account{}}, &handler.EnqueueRequestForObject{})
	if err != nil {
		return err
	}

	return nil
}

var _ reconcile.Reconciler = &ReconcileAccount{}

// ReconcileAccount reconciles a Account object
type ReconcileAccount struct {
	Client           kubeclientpkg.Client
	scheme           *runtime.Scheme
	awsClientBuilder awsclient.IBuilder
}

// Reconcile reads that state of the cluster for a Account object and makes changes based on the state read
// and what is in the Account.Spec
// The Controller will requeue the Request to be processed again if the returned error is non-nil or
// Result.Requeue is true, otherwise upon completion it will remove the work from the queue.
func (r *ReconcileAccount) Reconcile(request reconcile.Request) (reconcile.Result, error) {
	reqLogger := log.WithValues("Controller", controllerName, "Request.Namespace", request.Namespace, "Request.Name", request.Name)

	// Fetch the Account instance
	currentAcctInstance := &awsv1alpha1.Account{}
	err := r.Client.Get(context.TODO(), request.NamespacedName, currentAcctInstance)

	if err != nil {
		if k8serr.IsNotFound(err) {
			return reconcile.Result{}, nil
		}
		return reconcile.Result{}, err
	}

	// Remove finalizer if account CR is BYOC as the accountclaim controller will delete the account CR
	// when the accountClaim CR is deleted as its set as the owner reference
	if currentAcctInstance.IsBYOCPendingDeletionWithFinalizer() {
		reqLogger.Info("removing account finalizer")
		err = r.removeFinalizer(currentAcctInstance, awsv1alpha1.AccountFinalizer)
		if err != nil {
			reqLogger.Error(err, "failed removing account finalizer")
			return reconcile.Result{}, err
		}
		return reconcile.Result{}, nil
	}

	// Log accounts that have failed and don't attempt to reconcile them
	if currentAcctInstance.IsFailed() {
		reqLogger.Info(fmt.Sprintf("Account %s is failed. Ignoring.", currentAcctInstance.Name))
		return reconcile.Result{}, nil
	}

	// Detect accounts for which we kicked off asynchronous region initialization
	if currentAcctInstance.IsInitializingRegions() {
		return r.handleAccountInitializingRegions(reqLogger, currentAcctInstance)
	}

	// We expect this secret to exist in the same namespace Account CR's are created
	awsSetupClient, err := r.awsClientBuilder.GetClient(controllerName, r.Client, awsclient.NewAwsClientInput{
		SecretName: utils.AwsSecretName,
		NameSpace:  awsv1alpha1.AccountCrNamespace,
		AwsRegion:  "us-east-1",
	})
	if err != nil {
		reqLogger.Error(err, "failed building operator AWS client")
		return reconcile.Result{}, err
	}

	var ccsRoleID string
	// If the account is BYOC, needs some different set up
	if newBYOCAccount(currentAcctInstance) {
		// Need these to use = below, otherwise ccsRoleID fails syntax check as "unused"
		var result reconcile.Result
		var initErr error

		ccsRoleID, result, initErr = r.initializeNewCCSAccount(reqLogger, currentAcctInstance, awsSetupClient, adminAccessArn)
		if initErr != nil {
			// TODO: If we have recoverable results from above, how do we allow them to requeue if state is failed
			_, stateErr := r.setAccountFailed(
				reqLogger,
				currentAcctInstance,
				awsv1alpha1.AccountCreationFailed,
				initErr.Error(),
				"Failed to initialize new CCS account",
				AccountFailed,
			)
			if stateErr != nil {
				reqLogger.Error(stateErr, "failed setting account state", "desiredState", "Failed")
			}
			reqLogger.Error(initErr, "failed initializing new CCS account")
			return result, initErr
		}
		utils.SetAccountStatus(currentAcctInstance, AccountCreating, awsv1alpha1.AccountCreating, AccountCreating)
		updateErr := r.statusUpdate(currentAcctInstance)
		if updateErr != nil {
			// TODO: Validate this is retryable
			// TODO: Should be re-entrant because account will not have state
			reqLogger.Info("failed updating account state, retrying", "desired state", AccountCreating)
			return reconcile.Result{}, updateErr
		}

	} else {
		// Normal account creation

		// Test PendingVerification state creating support case and checking for case status
		if currentAcctInstance.IsPendingVerification() {
			return r.handleNonCCSPendingVerification(reqLogger, currentAcctInstance, awsSetupClient)
		}

		// Update account Status.Claimed to true if the account is ready and the claim link is not empty
		if currentAcctInstance.IsReadyUnclaimedAndHasClaimLink() {
			currentAcctInstance.Status.Claimed = true
			return reconcile.Result{}, r.statusUpdate(currentAcctInstance)
		}

		// see if in creating for longer than default wait time
		if currentAcctInstance.IsCreating() && currentAcctInstance.IsOlderThan(createPendTime) {
			errMsg := fmt.Sprintf("Creation pending for longer than %d minutes", utils.WaitTime)
			_, stateErr := r.setAccountFailed(
				reqLogger,
				currentAcctInstance,
				v1alpha1.AccountCreationFailed,
				"CreationTimeout",
				errMsg,
				AccountFailed,
			)
			if stateErr != nil {
				reqLogger.Error(stateErr, "failed setting account state", "desiredState", "Failed")
				return reconcile.Result{}, stateErr
			}
			return reconcile.Result{}, errors.New(errMsg)
		}

		if currentAcctInstance.IsUnclaimedAndHasNoState() {
			if !currentAcctInstance.HasAwsAccountID() {
				// before doing anything make sure we are not over the limit if we are just error
				if !totalaccountwatcher.TotalAccountWatcher.AccountsCanBeCreated() {
					reqLogger.Error(awsv1alpha1.ErrAwsAccountLimitExceeded, "AWS Account limit reached")
					// We don't expect the limit to change very frequently, so wait a while before requeueing to avoid hot lopping.
					return reconcile.Result{Requeue: true, RequeueAfter: time.Duration(5) * time.Minute}, nil
				}

				if err := r.nonCCSAssignAccountID(reqLogger, currentAcctInstance, awsSetupClient); err != nil {
					return reconcile.Result{}, err
				}
			} else {
				// set state creating if the account was already created
				utils.SetAccountStatus(currentAcctInstance, "AWS account already created", awsv1alpha1.AccountCreating, AccountCreating)
				err = r.statusUpdate(currentAcctInstance)

				if err != nil {
					return reconcile.Result{}, err
				}
			}
		}
	}

	configMap, err := controllerutils.GetOperatorConfigMap(r.Client)
	stringRegions, ok := configMap.Data["regions"]
	if !ok {
		err = awsv1alpha1.ErrInvalidConfigMap
		return reconcile.Result{}, err
	}
	if err != nil {
		reqLogger.Error(err, "failed getting regions from configmap data")
		return reconcile.Result{}, err
	}
	regionAMIs := processConfigMapRegions(stringRegions)

	// Account init for both BYOC and Non-BYOC
	if currentAcctInstance.ReadyForInitialization() {
		reqLogger.Info("initializing account", "awsAccountID", currentAcctInstance.Spec.AwsAccountID)

		// STS mode doesn't need IAM user init, so just get the creds necessary, init regions, and exit
		if currentAcctInstance.Spec.ManualSTSMode {
			accountClaim, acctClaimErr := r.getAccountClaim(currentAcctInstance)
			if acctClaimErr != nil {
				reqLogger.Error(acctClaimErr, "unable to get accountclaim for sts account")
				utils.SetAccountClaimStatus(
					accountClaim,
					"Failed to get AccountClaim for CSS account",
					"FailedRetrievingAccountClaim",
					awsv1alpha1.ClientError,
					awsv1alpha1.ClaimStatusError,
				)
				err := r.Client.Status().Update(context.TODO(), accountClaim)
				if err != nil {
					reqLogger.Error(err, "failed to update accountclaim status")
				}
				return reconcile.Result{}, acctClaimErr
			}

			_, creds, err := r.getSTSClient(reqLogger, accountClaim, awsSetupClient)
			if err != nil {
				reqLogger.Error(err, "error getting sts client to initialize regions")
				return reconcile.Result{}, err
			}

			if err = r.initializeRegions(reqLogger, currentAcctInstance, creds, regionAMIs); err != nil {
				// initializeRegions logs
				return reconcile.Result{}, err
			}
			return reconcile.Result{}, nil
		}

		var roleToAssume string
		var iamUserUHC = iamUserNameUHC
		var iamUserSRE = iamUserNameSRE

		if currentAcctInstance.IsBYOC() {
			// Use the same ID applied to the account name for IAM usernames
			currentAccInstanceID := currentAcctInstance.Labels[awsv1alpha1.IAMUserIDLabel]
			iamUserUHC = fmt.Sprintf("%s-%s", iamUserNameUHC, currentAccInstanceID)
			iamUserSRE = fmt.Sprintf("%s-%s", iamUserNameSRE, currentAccInstanceID)
			roleToAssume = fmt.Sprintf("%s-%s", byocRole, currentAccInstanceID)
		} else {
			roleToAssume = awsv1alpha1.AccountOperatorIAMRole
		}

		awsAssumedRoleClient, creds, err := r.assumeRole(reqLogger, currentAcctInstance, awsSetupClient, roleToAssume, ccsRoleID)
		if err != nil {
			// assumeRole logs
			return reconcile.Result{}, err
		}

		secretName, err := r.BuildIAMUser(reqLogger, awsAssumedRoleClient, currentAcctInstance, iamUserUHC, request.Namespace)
		if err != nil {
			reason, errType := getBuildIAMUserErrorReason(err)
			errMsg := fmt.Sprintf("Failed to build IAM UHC user %s: %s", iamUserUHC, err)
			_, stateErr := r.setAccountFailed(
				reqLogger,
				currentAcctInstance,
				errType,
				reason,
				errMsg,
				AccountFailed,
			)
			if stateErr != nil {
				reqLogger.Error(err, "failed setting account state", "desiredState", "Failed")
			}
			return reconcile.Result{}, err
		}

		currentAcctInstance.Spec.IAMUserSecret = *secretName
		err = r.Client.Update(context.TODO(), currentAcctInstance)
		if err != nil {
			return reconcile.Result{}, err
		}

		// Create SRE IAM user, we don't care about the credentials because they're saved inside of the build func
		_, err = r.BuildIAMUser(reqLogger, awsAssumedRoleClient, currentAcctInstance, iamUserSRE, request.Namespace)
		if err != nil {
			reason, errType := getBuildIAMUserErrorReason(err)
			errMsg := fmt.Sprintf("Failed to build IAM SRE user %s: %s", iamUserSRE, err)
			_, stateErr := r.setAccountFailed(
				reqLogger,
				currentAcctInstance,
				errType,
				reason,
				errMsg,
				AccountFailed,
			)
			if stateErr != nil {
				reqLogger.Error(err, "failed setting account state", "desiredState", "Failed")
			}
			return reconcile.Result{}, err
		}

		if err = r.initializeRegions(reqLogger, currentAcctInstance, creds, regionAMIs); err != nil {
			// initializeRegions logs
			return reconcile.Result{}, err
		}
	}
	return reconcile.Result{}, nil
}

func (r *ReconcileAccount) handleAccountInitializingRegions(reqLogger logr.Logger, currentAcctInstance *awsv1alpha1.Account) (reconcile.Result, error) {
	irCond := currentAcctInstance.GetCondition(awsv1alpha1.AccountInitializingRegions)
	if irCond == nil {
		// This should never happen: the thing that made IsInitializingRegions true
		// also added the Condition.
		errMsg := "Unexpectedly couldn't find the InitializingRegions Condition"
		_, stateErr := r.setAccountFailed(
			reqLogger,
			currentAcctInstance,
			awsv1alpha1.AccountInternalError,
			"MissingCondition",
			errMsg,
			AccountFailed,
		)
		return reconcile.Result{}, stateErr
	}
	// Detect whether we set the InitializingRegions condition in *this* invocation of the
	// operator or a previous one.
	if irCond.LastTransitionTime.Before(utils.GetOperatorStartTime()) {
		// This means the region init goroutine(s) for this account were still running when an
		// earlier invocation of the operator died. We want to recover those, so set them back
		// to Creating, which should cause us to hit the region init code path again.
		// TODO(efried): There's still a small hole here: If the controller was dead for
		// too long, this can still land us in `accountCreatingTooLong` and fail the Account.
		// At the time of this writing, that specifically applies to a) non-CCS accounts, and
		// b) more than 25 minutes between initial Account creation and the Reconcile after
		// this one.
		msg := "Recovering from stale region initialization."
		// We're no longer InitializingRegions
		utils.SetAccountCondition(
			currentAcctInstance.Status.Conditions,
			awsv1alpha1.AccountInitializingRegions,
			// Switch the Condition off
			corev1.ConditionFalse,
			AccountInitializingRegions,
			msg,
			// Make sure the existing condition is updated
			utils.UpdateConditionAlways,
			currentAcctInstance.Spec.BYOC)
		// TODO(efried): This doesn't change the lastTransitionTime, which it really should.
		// In fact, since the Creating condition is guaranteed to already be present, this
		// is currently not doing anything more than
		//    currentAcctInstance.Status.State = AccountCreating
		utils.SetAccountStatus(currentAcctInstance, msg, v1alpha1.AccountCreating, AccountCreating)
		// The status update will trigger another Reconcile, but be explicit. The requests get
		// collapsed anyway.
		return reconcile.Result{Requeue: true}, r.statusUpdate(currentAcctInstance)
	}
	// The goroutines happened in this invocation. Time out if that has taken too long.
	if time.Since(irCond.LastTransitionTime.Time) > regionInitTime {
		errMsg := fmt.Sprintf("Initializing regions for longer than %d seconds", regionInitTime/time.Second)
		_, stateErr := r.setAccountFailed(
			reqLogger,
			currentAcctInstance,
			awsv1alpha1.AccountCreationFailed,
			"RegionInitializationTimeout",
			errMsg,
			AccountFailed,
		)
		return reconcile.Result{}, stateErr
	}
	// Otherwise give it a chance to finish.
	reqLogger.Info(fmt.Sprintf("Account %s is initializing regions. Ignoring.", currentAcctInstance.Name))
	// No need to requeue. If the goroutine finishes, it changes the state, which will trigger
	// a Reconcile. If it hangs forever, we'll eventually get a freebie periodic Reconcile
	// that will hit the timeout condition above.
	return reconcile.Result{}, nil
}

func (r *ReconcileAccount) handleNonCCSPendingVerification(reqLogger logr.Logger, currentAcctInstance *awsv1alpha1.Account, awsSetupClient awsclient.Client) (reconcile.Result, error) {
	// If the supportCaseID is blank and Account State = PendingVerification, create a case
	if !currentAcctInstance.HasSupportCaseID() {
		switch utils.DetectDevMode {
		case utils.DevModeProduction:
			caseID, err := createCase(reqLogger, currentAcctInstance, awsSetupClient)
			if err != nil {
				return reconcile.Result{}, err
			}
			reqLogger.Info("case created", "CaseID", caseID)

			// Update supportCaseId in CR
			currentAcctInstance.Status.SupportCaseID = caseID
			utils.SetAccountStatus(currentAcctInstance, "Account pending verification in AWS", awsv1alpha1.AccountPendingVerification, AccountPendingVerification)
			err = r.statusUpdate(currentAcctInstance)
			if err != nil {
				reqLogger.Error(err, "failed to update account state, retrying", "desired state", AccountPendingVerification)
				return reconcile.Result{}, err
			}

			// After creating the support case requeue the request. To avoid flooding and being blacklisted by AWS when
			// starting the operator with a large AccountPool, add a randomInterval (between 0 and 30 secs) to the regular wait time
			randomInterval, err := strconv.Atoi(currentAcctInstance.Spec.AwsAccountID)
			if err != nil {
				reqLogger.Error(err, "failed converting AwsAccountID string to int")
				return reconcile.Result{}, err
			}
			randomInterval %= 30

			// This will requeue verification for between 30 and 60 (30+30) seconds, depending on the account
			return reconcile.Result{RequeueAfter: time.Duration(intervalAfterCaseCreationSecs+randomInterval) * time.Second}, nil
		default:
			log.Info("Running in development mode, Skipping Support Case Creation.")
		}
	}

	var resolved bool

	switch utils.DetectDevMode {
	case utils.DevModeProduction:
		resolvedScoped, err := checkCaseResolution(reqLogger, currentAcctInstance.Status.SupportCaseID, awsSetupClient)
		if err != nil {
			reqLogger.Error(err, "Error checking for Case Resolution")
			return reconcile.Result{}, err
		}
		resolved = resolvedScoped
	default:
		log.Info("Running in development mode, Skipping case resolution check")
		resolved = true
	}

	// Case Resolved, account is Ready
	if resolved {
		reqLogger.Info("case resolved", "caseID", currentAcctInstance.Status.SupportCaseID)

		utils.SetAccountStatus(currentAcctInstance, "Account ready to be claimed", awsv1alpha1.AccountReady, AccountReady)
		return reconcile.Result{}, r.statusUpdate(currentAcctInstance)
	}

	// Case not Resolved, log info and try again in pre-defined interval
	reqLogger.Info("case not yet resolved, retrying", "caseID", currentAcctInstance.Status.SupportCaseID, "retry delay", intervalBetweenChecksMinutes)
	return reconcile.Result{RequeueAfter: intervalBetweenChecksMinutes * time.Minute}, nil
}

func (r *ReconcileAccount) nonCCSAssignAccountID(reqLogger logr.Logger, currentAcctInstance *awsv1alpha1.Account, awsSetupClient awsclient.Client) error {
	// Build Aws Account
	awsAccountID, err := r.BuildAccount(reqLogger, awsSetupClient, currentAcctInstance)
	if err != nil {
		return err
	}

	// set state creating if the account was able to create
	utils.SetAccountStatus(currentAcctInstance, AccountCreating, awsv1alpha1.AccountCreating, AccountCreating)
	err = r.statusUpdate(currentAcctInstance)

	if err != nil {
		return err
	}

	if utils.DetectDevMode != utils.DevModeProduction {
		log.Info("Running in development mode, manually creating a case ID number: 11111111")
		currentAcctInstance.Status.SupportCaseID = "11111111"
	}

	// update account cr with awsAccountID from aws
	currentAcctInstance.Spec.AwsAccountID = awsAccountID

	return r.Client.Update(context.TODO(), currentAcctInstance)
}

func (r *ReconcileAccount) assumeRole(
	reqLogger logr.Logger,
	currentAcctInstance *awsv1alpha1.Account,
	awsSetupClient awsclient.Client,
	roleToAssume string,
	ccsRoleID string) (awsclient.Client, *sts.AssumeRoleOutput, error) {

	// The role ARN made up of the account number and the role which is the default role name
	// created in child accounts
	var roleArn = fmt.Sprintf("arn:aws:iam::%s:role/%s", currentAcctInstance.Spec.AwsAccountID, roleToAssume)
	// Use the role session name to uniquely identify a session when the same role
	// is assumed by different principals or for different reasons.
	var roleSessionName = "awsAccountOperator"

	var creds *sts.AssumeRoleOutput
	var credsErr error

	for i := 0; i < 10; i++ {

		// Get STS credentials so that we can create an aws client with
		creds, credsErr = getSTSCredentials(reqLogger, awsSetupClient, roleArn, roleSessionName)
		if credsErr != nil {
			// Get custom failure reason to update account status
			reason := ""
			if aerr, ok := credsErr.(awserr.Error); ok {
				reason = aerr.Code()
			}
			errMsg := fmt.Sprintf("Failed to create STS Credentials for account ID %s: %s", currentAcctInstance.Spec.AwsAccountID, credsErr)
			_, stateErr := r.setAccountFailed(
				reqLogger,
				currentAcctInstance,
				awsv1alpha1.AccountClientError,
				reason,
				errMsg,
				AccountFailed,
			)
			if stateErr != nil {
				reqLogger.Error(stateErr, "failed setting account state", "desiredState", "Failed")
			}
			return nil, nil, credsErr
		}

		// If this is a BYOC account, check that BYOCAdminAccess role
		// was the one used in the AssumedRole
		// RoleID must exist in the AssumeRoleID string
		match, _ := matchSubstring(ccsRoleID, *creds.AssumedRoleUser.AssumedRoleId)
		if ccsRoleID != "" && !match {
			reqLogger.Info(fmt.Sprintf("Assumed RoleID:Session string does not match new RoleID: %s, %s", *creds.AssumedRoleUser.AssumedRoleId, ccsRoleID))
			reqLogger.Info(fmt.Sprintf("Sleeping %d seconds", i))
			time.Sleep(time.Duration(i) * time.Second)
		} else {
			break
		}
	}
	awsAssumedRoleClient, err := r.awsClientBuilder.GetClient(controllerName, r.Client, awsclient.NewAwsClientInput{
		AwsCredsSecretIDKey:     *creds.Credentials.AccessKeyId,
		AwsCredsSecretAccessKey: *creds.Credentials.SecretAccessKey,
		AwsToken:                *creds.Credentials.SessionToken,
		AwsRegion:               "us-east-1",
	})
	if err != nil {
		logger.Error(err, "Failed to assume role")
		reqLogger.Info(err.Error())
		errMsg := "Message Failed creating AWS Client with Assumed Role"
		_, stateErr := r.setAccountFailed(
			reqLogger,
			currentAcctInstance,
			awsv1alpha1.AccountClientError,
			"AWSClientCreationFailed",
			errMsg,
			AccountFailed,
		)
		if stateErr != nil {
			reqLogger.Error(err, "failed setting account state", "desiredState", "Failed")
		}
		return nil, nil, err
	}

	return awsAssumedRoleClient, creds, nil
}

func (r *ReconcileAccount) initializeRegions(reqLogger logr.Logger, currentAcctInstance *awsv1alpha1.Account, creds *sts.AssumeRoleOutput, regionAMIs map[string]awsv1alpha1.InstanceInfo) error {
	// We're about to kick off region init in a goroutine. This status makes subsequent
	// Reconciles ignore the Account (unless it stays in this state for too long).
	utils.SetAccountStatus(currentAcctInstance, "Initializing Regions", awsv1alpha1.AccountInitializingRegions, AccountInitializingRegions)
	if err := r.statusUpdate(currentAcctInstance); err != nil {
		// statusUpdate logs
		return err
	}

	// Instantiate a client with a default region to retrieve regions we want to initialize
	awsClient, err := r.awsClientBuilder.GetClient(controllerName, r.Client, awsclient.NewAwsClientInput{
		AwsCredsSecretIDKey:     *creds.Credentials.AccessKeyId,
		AwsCredsSecretAccessKey: *creds.Credentials.SecretAccessKey,
		AwsToken:                *creds.Credentials.SessionToken,
		AwsRegion:               awsv1alpha1.AwsUSEastOneRegion,
	})
	if err != nil {
		connErr := fmt.Sprintf("unable to connect to default region %s", awsv1alpha1.AwsUSEastOneRegion)
		reqLogger.Error(err, connErr)
	}

	regionsEnabledInAccount, err := awsClient.DescribeRegions(&ec2.DescribeRegionsInput{
		AllRegions: aws.Bool(false),
	})
	if err != nil {
		reqLogger.Error(err, "Failed to retrieve list of regions enabled in this account.")
		return err
	}

	// This initializes supported regions, and updates Account state when that's done. There is
	// no error checking at this level.
	go r.asyncRegionInit(reqLogger, currentAcctInstance, creds, regionAMIs, regionsEnabledInAccount)

	return nil
}

// asyncRegionInit initializes supported regions by creating and destroying an instance in each.
// Upon completion, it *always* sets the Account status to either Ready or PendingVerification.
// There is no mechanism for this func to report errors to its parent. The only error paths
// currently possible are:
// - The Status update fails.
// - This goroutine dies in some horrible and unpredictable way.
// In either case we would expect the main reconciler to eventually notice that the Account has
// been in the InitializingRegions state for too long, and set it to Failed.
func (r *ReconcileAccount) asyncRegionInit(reqLogger logr.Logger, currentAcctInstance *awsv1alpha1.Account, creds *sts.AssumeRoleOutput, regionAMIs map[string]awsv1alpha1.InstanceInfo, regionsEnabledInAccount *ec2.DescribeRegionsOutput) {

	// Initialize all supported regions by creating and terminating an instance in each
	r.InitializeSupportedRegions(reqLogger, currentAcctInstance, regionsEnabledInAccount.Regions, creds, regionAMIs)

	if currentAcctInstance.IsBYOC() {
		utils.SetAccountStatus(currentAcctInstance, "BYOC Account Ready", awsv1alpha1.AccountReady, AccountReady)

	} else {
		if currentAcctInstance.GetCondition(awsv1alpha1.AccountReady) != nil {
			msg := "Account support case already resolved; Account Ready"
			utils.SetAccountStatus(currentAcctInstance, msg, awsv1alpha1.AccountReady, AccountReady)
			reqLogger.Info(msg)
		} else {
			msg := "Account pending AWS limits verification"
			utils.SetAccountStatus(currentAcctInstance, msg, awsv1alpha1.AccountPendingVerification, AccountPendingVerification)
			reqLogger.Info(msg)
		}
	}

	if err := r.statusUpdate(currentAcctInstance); err != nil {
		// If this happens, the Account should eventually get set to Failed by the
		// accountOlderThan check in the main controller.
		reqLogger.Error(err, "asyncRegionInit failed to update status")
	}
}

// BuildAccount take all parameters required and uses those to make an aws call to CreateAccount. It returns an account ID and and error
func (r *ReconcileAccount) BuildAccount(reqLogger logr.Logger, awsClient awsclient.Client, account *awsv1alpha1.Account) (string, error) {
	reqLogger.Info("Creating Account")

	email := formatAccountEmail(account.Name)
	orgOutput, orgErr := CreateAccount(reqLogger, awsClient, account.Name, email)
	// If it was an api or a limit issue don't modify account and exit if anything else set to failed
	if orgErr != nil {
		switch orgErr {
		case awsv1alpha1.ErrAwsFailedCreateAccount:
			utils.SetAccountStatus(account, "Failed to create AWS Account", awsv1alpha1.AccountCreationFailed, AccountFailed)
			err := r.statusUpdate(account)
			if err != nil {
				return "", err
			}

			reqLogger.Error(awsv1alpha1.ErrAwsFailedCreateAccount, "Failed to create AWS Account")
			return "", orgErr

		case awsv1alpha1.ErrAwsAccountLimitExceeded:
			log.Error(orgErr, "Failed to create AWS Account limit reached")
			return "", orgErr

		default:
			log.Error(orgErr, "Failed to create AWS Account nonfatal error")
			return "", orgErr
		}

	}

	accountObjectKey, err := client.ObjectKeyFromObject(account)
	if err != nil {
		reqLogger.Error(err, "Unable to get name and namespace of Account object")
	}
	err = r.Client.Get(context.TODO(), accountObjectKey, account)
	if err != nil {
		reqLogger.Error(err, "Unable to get updated Account object after status update")
	}

	reqLogger.Info("account created successfully")

	return *orgOutput.CreateAccountStatus.AccountId, nil
}

// CreateAccount creates an AWS account for the specified accountName and accountEmail in the organization
func CreateAccount(reqLogger logr.Logger, client awsclient.Client, accountName, accountEmail string) (*organizations.DescribeCreateAccountStatusOutput, error) {

	createInput := organizations.CreateAccountInput{
		AccountName: aws.String(accountName),
		Email:       aws.String(accountEmail),
	}

	createOutput, err := client.CreateAccount(&createInput)
	if err != nil {
		var returnErr error
		if aerr, ok := err.(awserr.Error); ok {
			switch aerr.Code() {
			case organizations.ErrCodeConstraintViolationException:
				returnErr = awsv1alpha1.ErrAwsAccountLimitExceeded
			case organizations.ErrCodeServiceException:
				returnErr = awsv1alpha1.ErrAwsInternalFailure
			case organizations.ErrCodeTooManyRequestsException:
				returnErr = awsv1alpha1.ErrAwsTooManyRequests
			default:
				returnErr = awsv1alpha1.ErrAwsFailedCreateAccount
				utils.LogAwsError(reqLogger, "New AWS Error during account creation", returnErr, err)
			}

		}
		return &organizations.DescribeCreateAccountStatusOutput{}, returnErr
	}

	describeStatusInput := organizations.DescribeCreateAccountStatusInput{
		CreateAccountRequestId: createOutput.CreateAccountStatus.Id,
	}

	var accountStatus *organizations.DescribeCreateAccountStatusOutput
	for {
		status, err := client.DescribeCreateAccountStatus(&describeStatusInput)
		if err != nil {
			return &organizations.DescribeCreateAccountStatusOutput{}, err
		}

		accountStatus = status
		createStatus := *status.CreateAccountStatus.State

		if createStatus == "FAILED" {
			var returnErr error
			switch *status.CreateAccountStatus.FailureReason {
			case "ACCOUNT_LIMIT_EXCEEDED":
				returnErr = awsv1alpha1.ErrAwsAccountLimitExceeded
			case "INTERNAL_FAILURE":
				returnErr = awsv1alpha1.ErrAwsInternalFailure
			default:
				returnErr = awsv1alpha1.ErrAwsFailedCreateAccount
			}

			return &organizations.DescribeCreateAccountStatusOutput{}, returnErr
		}

		if createStatus != "IN_PROGRESS" {
			break
		}
	}

	return accountStatus, nil
}

func formatAccountEmail(name string) string {
	// osd-creds-mgmt
	// libra-ops
	splitString := strings.Split(name, "-")
	prefix := splitString[0]
	for i := 1; i < (len(splitString) - 1); i++ {
		prefix = prefix + "-" + splitString[i]
	}

	email := prefix + "+" + splitString[len(splitString)-1] + "@redhat.com"
	return email
}

func (r *ReconcileAccount) statusUpdate(account *awsv1alpha1.Account) error {
	err := r.Client.Status().Update(context.TODO(), account)
	return err
}

func (r *ReconcileAccount) setAccountFailed(reqLogger logr.Logger, account *awsv1alpha1.Account, ctype v1alpha1.AccountConditionType, reason string, message string, state string) (reconcile.Result, error) {
	reqLogger.Info(message)
	// Update account status and condition
	account.Status.Conditions = utils.SetAccountCondition(
		account.Status.Conditions,
		ctype,
		corev1.ConditionTrue,
		reason,
		message,
		utils.UpdateConditionNever,
		account.Spec.BYOC,
	)
	account.Status.State = state

	// Set the failure in the accountClaim as well
	err := r.accountClaimError(reqLogger, account, reason, message)
	if err != nil {
		return reconcile.Result{}, err
	}

	// Apply update
	err = r.statusUpdate(account)
	if err != nil {
		reqLogger.Error(err, "failed to update account status")
	}

	return reconcile.Result{Requeue: true}, nil
}

func (r *ReconcileAccount) getAccountClaim(account *awsv1alpha1.Account) (*awsv1alpha1.AccountClaim, error) {
	accountClaim := &awsv1alpha1.AccountClaim{}
	err := r.Client.Get(context.TODO(), types.NamespacedName{
		Name: account.Spec.ClaimLink, Namespace: account.Spec.ClaimLinkNamespace}, accountClaim)

	if err != nil {
		return nil, err
	}
	return accountClaim, nil
}

func (r *ReconcileAccount) accountClaimError(reqLogger logr.Logger, account *awsv1alpha1.Account, reason string, message string) error {
	// Retrieve accountClaim
	accountClaim, err := r.getAccountClaim(account)
	if err != nil {
		if k8serr.IsNotFound(err) {
			return nil
		}
		reqLogger.Error(err, "Internal error occured, updating accountclaim to reflect this")
		return err
	}

	accountClaim = r.failAllAccountClaimStatus(accountClaim)
	accountClaim.Status.Conditions = utils.SetAccountClaimCondition(
		accountClaim.Status.Conditions,
		awsv1alpha1.InternalError,
		corev1.ConditionTrue,
		reason,
		message,
		utils.UpdateConditionIfReasonOrMessageChange,
		accountClaim.Spec.BYOCAWSAccountID != "",
	)
	accountClaim.Status.State = awsv1alpha1.ClaimStatusError

	// Update the *accountClaim* status (not the account status)
	err = r.Client.Status().Update(context.TODO(), accountClaim)
	if err != nil {
		reqLogger.Error(err, "failed to update accountclaim status", "accountclaim", accountClaim.Name)
	}

	return err

}

func (r *ReconcileAccount) failAllAccountClaimStatus(accountClaim *awsv1alpha1.AccountClaim) *awsv1alpha1.AccountClaim {
	for _, condition := range accountClaim.Status.Conditions {
		condition.Status = v1.ConditionFalse
	}
	return accountClaim
}

func (r *ReconcileAccount) setAccountClaimError(reqLogger logr.Logger, currentAccountInstance *awsv1alpha1.Account, message string) error {
	accountClaim, err := r.getAccountClaim(currentAccountInstance)
	if err != nil {
		if k8serr.IsNotFound(err) {
			// If the accountClaim is not found, no need to update the accountClaim
			return nil
		}
		reqLogger.Error(err, "unable to get accountclaim")
		return err
	}

	var reason string
	var conditionType awsv1alpha1.AccountClaimConditionType

	if currentAccountInstance.IsBYOC() {
		message = fmt.Sprintf("CCS Account Failed: %s", message)
		conditionType = awsv1alpha1.CCSAccountClaimFailed
		reason = string(awsv1alpha1.CCSAccountClaimFailed)
	} else {
		message = fmt.Sprintf("Account Failed: %s", message)
		conditionType = awsv1alpha1.AccountClaimFailed
		reason = string(awsv1alpha1.AccountClaimFailed)
	}

	accountClaim.Status.Conditions = utils.SetAccountClaimCondition(
		accountClaim.Status.Conditions,
		conditionType,
		corev1.ConditionTrue,
		reason,
		message,
		utils.UpdateConditionIfReasonOrMessageChange,
		accountClaim.Spec.BYOCAWSAccountID != "",
	)

	accountClaim.Status.State = awsv1alpha1.ClaimStatusError

	// Update the *accountClaim* status (not the account status)
	err = r.Client.Status().Update(context.TODO(), accountClaim)
	if err != nil {
		reqLogger.Error(err, "failed to update accountclaim status", "accountclaim", accountClaim.Name)
	}

	return err
}

func matchSubstring(roleID, role string) (bool, error) {
	matched, err := regexp.MatchString(roleID, role)
	return matched, err
}

func getBuildIAMUserErrorReason(err error) (string, awsv1alpha1.AccountConditionType) {
	if err == awsv1alpha1.ErrInvalidToken {
		return "InvalidClientTokenId", awsv1alpha1.AccountAuthenticationError
	} else if err == awsv1alpha1.ErrAccessDenied {
		return "AccessDenied", awsv1alpha1.AccountAuthorizationError
	} else if _, ok := err.(awserr.Error); ok {
		return "ClientError", awsv1alpha1.AccountClientError
	} else {
		return "UnhandledError", awsv1alpha1.AccountUnhandledError
	}
}

<<<<<<< HEAD
// processConfigMapRegions is a very hacky way of turning the region ami data we store in the configmap into an region-ami map
func processConfigMapRegions(regionString string) map[string]awsv1alpha1.InstanceInfo {
	output := make(map[string]awsv1alpha1.InstanceInfo)
	regionsDelimited := strings.Split(regionString, "\n")
	for _, value := range regionsDelimited {
		tempArr := strings.Split(value, ":")
		if len(tempArr) == 3 {
			output[strings.ReplaceAll(tempArr[0], " ", "")] = awsv1alpha1.InstanceInfo{
				Ami: strings.ReplaceAll(tempArr[1], " ", ""),
				InstanceType: strings.ReplaceAll(tempArr[2], " ", ""),
			}
		}
	}
	return output
=======
// getManagedTags retrieves a list of managed tags from the configmap
// returns an empty list on any failure.
func (r *ReconcileAccount) getManagedTags(log logr.Logger) []awsclient.AWSTag {
	tags := []awsclient.AWSTag{}

	cm := &corev1.ConfigMap{}
	err := r.Client.Get(context.TODO(), types.NamespacedName{Namespace: awsv1alpha1.AccountCrNamespace, Name: awsv1alpha1.DefaultConfigMap}, cm)
	if err != nil {
		log.Info("There was an error getting the default configmap.", "error", err)
		return tags
	}

	managedTags, ok := cm.Data[awsv1alpha1.ManagedTagsConfigMapKey]
	if !ok {
		log.Info("There are no Managed Tags defined.")
		return tags
	}

	return parseTagsFromString(managedTags)
}

// getCustomerTags retrieves a list of customer-provided tags from the linked accountclaim
func (r *ReconcileAccount) getCustomTags(log logr.Logger, account *awsv1alpha1.Account) []awsclient.AWSTag {
	tags := []awsclient.AWSTag{}

	accountClaim, err := r.getAccountClaim(account)
	if err != nil {
		log.Error(err, "Error getting AccountClaim to get custom tags")
		return tags
	}

	if accountClaim.Spec.CustomTags == "" {
		return tags
	}

	return parseTagsFromString(accountClaim.Spec.CustomTags)
}

// processTagsFromString accepts a set of strings, each being a key=value pair, one per line.  This is typically defined in YAML similar to:
//
// myTags: |
//   key=value
//   my-tag=true
//   base64-is-accepted=eWVzIQ==
//
// Specifically, we are splitting on the FIRST "=" to deliniate key=value, so any equals signs after the first will go into the value.
func parseTagsFromString(tags string) []awsclient.AWSTag {
	parsedTags := []awsclient.AWSTag{}

	// Split on Newline to get key-value pairs
	kvpairs := strings.Split(tags, "\n")

	for _, tagString := range kvpairs {
		// Sometimes the last value is an empty string.  Don't process those.
		if tagString == "" {
			continue
		}

		// Use strings.SplitN to only split on the first "="
		tagKV := strings.SplitN(tagString, "=", 2)
		parsedTags = append(parsedTags, awsclient.AWSTag{
			Key:   tagKV[0],
			Value: tagKV[1],
		})
	}

	return parsedTags
>>>>>>> 50eb9ff3
}<|MERGE_RESOLUTION|>--- conflicted
+++ resolved
@@ -959,7 +959,6 @@
 	}
 }
 
-<<<<<<< HEAD
 // processConfigMapRegions is a very hacky way of turning the region ami data we store in the configmap into an region-ami map
 func processConfigMapRegions(regionString string) map[string]awsv1alpha1.InstanceInfo {
 	output := make(map[string]awsv1alpha1.InstanceInfo)
@@ -968,13 +967,14 @@
 		tempArr := strings.Split(value, ":")
 		if len(tempArr) == 3 {
 			output[strings.ReplaceAll(tempArr[0], " ", "")] = awsv1alpha1.InstanceInfo{
-				Ami: strings.ReplaceAll(tempArr[1], " ", ""),
+				Ami:          strings.ReplaceAll(tempArr[1], " ", ""),
 				InstanceType: strings.ReplaceAll(tempArr[2], " ", ""),
 			}
 		}
 	}
 	return output
-=======
+}
+
 // getManagedTags retrieves a list of managed tags from the configmap
 // returns an empty list on any failure.
 func (r *ReconcileAccount) getManagedTags(log logr.Logger) []awsclient.AWSTag {
@@ -1042,5 +1042,4 @@
 	}
 
 	return parsedTags
->>>>>>> 50eb9ff3
 }