package account

import (
	"context"
	"errors"
	"fmt"
	"strconv"
	"strings"
	"time"

	"github.com/aws/aws-sdk-go/aws"
	"github.com/aws/aws-sdk-go/aws/awserr"
	"github.com/aws/aws-sdk-go/service/iam"
	"github.com/aws/aws-sdk-go/service/organizations"
	"github.com/aws/aws-sdk-go/service/sts"
	"github.com/aws/aws-sdk-go/service/support"
	"github.com/go-logr/logr"
	awsv1alpha1 "github.com/openshift/aws-account-operator/pkg/apis/aws/v1alpha1"
	"github.com/openshift/aws-account-operator/pkg/awsclient"
	controllerutils "github.com/openshift/aws-account-operator/pkg/controller/utils"
	"github.com/openshift/aws-account-operator/pkg/localmetrics"
	corev1 "k8s.io/api/core/v1"
	k8serr "k8s.io/apimachinery/pkg/api/errors"
	metav1 "k8s.io/apimachinery/pkg/apis/meta/v1"
	"k8s.io/apimachinery/pkg/runtime"
	"k8s.io/apimachinery/pkg/types"
	"sigs.k8s.io/controller-runtime/pkg/client"
	"sigs.k8s.io/controller-runtime/pkg/controller"
	"sigs.k8s.io/controller-runtime/pkg/handler"
	"sigs.k8s.io/controller-runtime/pkg/manager"
	"sigs.k8s.io/controller-runtime/pkg/reconcile"
	logf "sigs.k8s.io/controller-runtime/pkg/runtime/log"
	"sigs.k8s.io/controller-runtime/pkg/source"
)

var log = logf.Log.WithName("controller_account")

const (
	awsLimit                = 4300
	awsCredsUserName        = "aws_user_name"
	awsCredsSecretIDKey     = "aws_access_key_id"
	awsCredsSecretAccessKey = "aws_secret_access_key"
	iamUserNameUHC          = "osdManagedAdmin"
	iamUserNameSRE          = "osdManagedAdminSRE"
	awsSecretName           = "aws-account-operator-credentials"
	awsAMI                  = "ami-000db10762d0c4c05"
	awsInstanceType         = "t2.micro"
	createPendTime          = 10 * time.Minute
	// Fields used to create/monitor AWS case
	caseCategoryCode              = "other-account-issues"
	caseServiceCode               = "customer-account"
	caseIssueType                 = "customer-service"
	caseSeverity                  = "urgent"
	caseDesiredInstanceLimit      = 25
	caseStatusResolved            = "resolved"
	intervalAfterCaseCreationSecs = 30
	intervalBetweenChecksMinutes  = 10

	// AccountPending indicates an account is pending
	AccountPending = "Pending"
	// AccountCreating indicates an account is being created
	AccountCreating = "Creating"
	// AccountFailed indicates account creation has failed
	AccountFailed = "Failed"
	// AccountReady indicates account creation is ready
	AccountReady = "Ready"
	// AccountPendingVerification indicates verification (of AWS limits and Enterprise Support) is pending
	AccountPendingVerification = "PendingVerification"
	// IAM Role name for IAM user creating resources in account
	accountOperatorIAMRole = "OrganizationAccountAccessRole"
)

var awsAccountID string
var desiredInstanceType = "m5.xlarge"
var coveredRegions = map[string]map[string]string{
	"us-east-1": {
		"initializationAMI": "ami-000db10762d0c4c05",
	},
	"us-east-2": {
		"initializationAMI": "ami-094720ddca649952f",
	},
	"us-west-1": {
		"initializationAMI": "ami-04642fc8fca1e8e67",
	},
	"us-west-2": {
		"initializationAMI": "ami-0a7e1ebfee7a4570e",
	},
	"ca-central-1": {
		"initializationAMI": "ami-06ca3c0058d0275b3",
	},
	"eu-central-1": {
		"initializationAMI": "ami-09de4a4c670389e4b",
	},
	"eu-west-1": {
		"initializationAMI": "ami-0202869bdd0fc8c75",
	},
	"eu-west-2": {
		"initializationAMI": "ami-0188c0c5eddd2d032",
	},
	"eu-west-3": {
		"initializationAMI": "ami-0c4224e392ec4e440",
	},
	"ap-northeast-1": {
		"initializationAMI": "ami-00b95502a4d51a07e",
	},
	"ap-northeast-2": {
		"initializationAMI": "ami-041b16ca28f036753",
	},
	"ap-south-1": {
		"initializationAMI": "ami-0963937a03c01ecd4",
	},
	"ap-southeast-1": {
		"initializationAMI": "ami-055c55112e25b1f1f",
	},
	"ap-southeast-2": {
		"initializationAMI": "ami-036b423b657376f5b",
	},
	"sa-east-1": {
		"initializationAMI": "ami-05c1c16cac05a7c0b",
	},
}

// Instance types UHC supports
var coveredInstanceTypes = []string{
	"c5.xlarge",
	"c5.2xlarge",
	"c5.4xlarge",
	"m5.xlarge",
	"m5.2xlarge",
	"m5.4xlarge",
	"r5.xlarge",
	"r5.2xlarge",
	"r5.4xlarge",
}

// Custom errors

// ErrAwsAccountLimitExceeded indicates the orgnization account limit has been reached.
var ErrAwsAccountLimitExceeded = errors.New("AccountLimitExceeded")

// ErrAwsInternalFailure indicates that there was an internal failure on the aws api
var ErrAwsInternalFailure = errors.New("InternalFailure")

// ErrAwsFailedCreateAccount indicates that an account creation failed
var ErrAwsFailedCreateAccount = errors.New("FailedCreateAccount")

// ErrAwsTooManyRequests indicates that to many requests were sent in a short period
var ErrAwsTooManyRequests = errors.New("TooManyRequestsException")

// ErrAwsCaseCreationLimitExceeded indicates that the support case limit for the account has been reached
var ErrAwsCaseCreationLimitExceeded = errors.New("SupportCaseLimitExceeded")

// ErrAwsFailedCreateSupportCase indicates that a support case creation failed
var ErrAwsFailedCreateSupportCase = errors.New("FailedCreateSupportCase")

// ErrAwsSupportCaseIDNotFound indicates that the support case ID was not found
var ErrAwsSupportCaseIDNotFound = errors.New("SupportCaseIdNotfound")

// ErrAwsFailedDescribeSupportCase indicates that the support case describe failed
var ErrAwsFailedDescribeSupportCase = errors.New("FailedDescribeSupportCase")

// ErrFederationTokenOutputNil indicates that getting a federation token from AWS failed
var ErrFederationTokenOutputNil = errors.New("FederationTokenOutputNil")

// ErrCreateEC2Instance indicates that the CreateEC2Instance function timed out
var ErrCreateEC2Instance = errors.New("EC2CreationTimeout")

// ErrFailedAWSTypecast indicates that there was a failure while typecasting to aws error
var ErrFailedAWSTypecast = errors.New("FailedToTypecastAWSError")

/**
* USER ACTION REQUIRED: This is a scaffold file intended for the user to modify with their own Controller
* business logic.  Delete these comments after modifying this file.*
 */

// Add creates a new Account Controller and adds it to the Manager. The Manager will set fields on the Controller
// and Start it when the Manager is Started.
func Add(mgr manager.Manager) error {
	return add(mgr, newReconciler(mgr))
}

// newReconciler returns a new reconcile.Reconciler
func newReconciler(mgr manager.Manager) reconcile.Reconciler {
	return &ReconcileAccount{
		Client:           mgr.GetClient(),
		scheme:           mgr.GetScheme(),
		awsClientBuilder: awsclient.NewClient,
	}
}

// add adds a new Controller to mgr with r as the reconcile.Reconciler
func add(mgr manager.Manager, r reconcile.Reconciler) error {
	// Create a new controller
	c, err := controller.New("account-controller", mgr, controller.Options{Reconciler: r})
	if err != nil {
		return err
	}

	// Watch for changes to primary resource Account
	err = c.Watch(&source.Kind{Type: &awsv1alpha1.Account{}}, &handler.EnqueueRequestForObject{})
	if err != nil {
		return err
	}

	return nil
}

var _ reconcile.Reconciler = &ReconcileAccount{}

// ReconcileAccount reconciles a Account object
type ReconcileAccount struct {
	// This client, initialized using mgr.Client() above, is a split client
	// that reads objects from the cache and writes to the apiserver
	Client           client.Client
	scheme           *runtime.Scheme
	awsClientBuilder func(kubeClient client.Client, awsAccessID, awsAccessSecret, token, region string) (awsclient.Client, error)
}

// secretInput is a struct that holds data required to create a new secret CR
type secretInput struct {
	SecretName, NameSpace, awsCredsUserName, awsCredsSecretIDKey, awsCredsSecretAccessKey string
}

// SRESecretInput is a struct that holds data required to create a new secret CR for SRE admins
type SRESecretInput struct {
	SecretName, NameSpace, awsCredsSecretIDKey, awsCredsSecretAccessKey, awsCredsSessionToken, awsCredsConsoleLoginURL string
}

// input for new aws client
type newAwsClientInput struct {
	awsCredsSecretIDKey, awsCredsSecretAccessKey, awsToken, awsRegion, secretName, nameSpace string
}

// Reconcile reads that state of the cluster for a Account object and makes changes based on the state read
// and what is in the Account.Spec
// TODO(user): Modify this Reconcile function to implement your Controller logic.  This example creates
// a Pod as an example
// Note:
// The Controller will requeue the Request to be processed again if the returned error is non-nil or
// Result.Requeue is true, otherwise upon completion it will remove the work from the queue.
func (r *ReconcileAccount) Reconcile(request reconcile.Request) (reconcile.Result, error) {
	reqLogger := log.WithValues("Request.Namespace", request.Namespace, "Request.Name", request.Name)
	reqLogger.Info("Reconciling Account")

	// We expect this secret to exist in the same namespace Account CR's are created
	awsSetupClient, err := r.getAWSClient(newAwsClientInput{
		secretName: awsSecretName,
		nameSpace:  awsv1alpha1.AccountCrNamespace,
		awsRegion:  "us-east-1",
	})
	if err != nil {
		reqLogger.Error(err, "Failed to get AWS client")
		return reconcile.Result{}, err
	}

	// Fetch the Account instance
	currentAcctInstance := &awsv1alpha1.Account{}
	err = r.Client.Get(context.TODO(), request.NamespacedName, currentAcctInstance)
	if err != nil {
		if k8serr.IsNotFound(err) {
			return reconcile.Result{}, nil
		}
		return reconcile.Result{}, err
	}

	// Test PendingVerification state creating support case and checking for case status
	if currentAcctInstance.Status.State == AccountPendingVerification {

		// If the supportCaseID is blank and Account State = PendingVerification, create a case
		if currentAcctInstance.Status.SupportCaseID == "" {
			caseID, err := createCase(reqLogger, currentAcctInstance.Spec.AwsAccountID, awsSetupClient)
			if err != nil {
				return reconcile.Result{}, err
			}
			reqLogger.Info("Case created", "CaseID", caseID)

			// Update supportCaseId in CR
			currentAcctInstance.Status.SupportCaseID = caseID
			SetAccountStatus(reqLogger, currentAcctInstance, "Account pending verification in AWS", awsv1alpha1.AccountPendingVerification, "PendingVerification")
			err = r.statusUpdate(reqLogger, currentAcctInstance)
			if err != nil {
				return reconcile.Result{}, err
			}

			// After creating the support case requeue the request. To avoid flooding and being blacklisted by AWS when
			// starting the operator with a large AccountPool, add a randomInterval (between 0 and 30 secs) to the regular wait time
			randomInterval, err := strconv.Atoi(currentAcctInstance.Spec.AwsAccountID)
			randomInterval %= 30

			// This will requeue verification for between 30 and 60 (30+30) seconds, depending on the account
			return reconcile.Result{RequeueAfter: time.Duration(intervalAfterCaseCreationSecs+randomInterval) * time.Second}, nil
		}

		awsSupportCase, err := checkCaseResolution(reqLogger, currentAcctInstance.Status.SupportCaseID, awsSetupClient)
		if err != nil {
			reqLogger.Error(err, "Error checking for Case Resolution")
			return reconcile.Result{}, err
		}

		// Case Resolved, account is Ready
		if awsSupportCase.Resolved {
			reqLogger.Info(fmt.Sprintf("Case %s resolved", currentAcctInstance.Status.SupportCaseID))

			SetAccountStatus(reqLogger, currentAcctInstance, "Account ready to be claimed", awsv1alpha1.AccountReady, "Ready")
			err = r.statusUpdate(reqLogger, currentAcctInstance)
			if err != nil {
				return reconcile.Result{}, err
			}
			return reconcile.Result{}, nil
		}

<<<<<<< HEAD
		// Case not Resolved, update condition and try again in pre-defined interval
		SetAccountStatus(reqLogger, currentAcctInstance, awsSupportCase.Message, awsv1alpha1.AccountReady, AccountPendingVerification)
		return reconcile.Result{RequeueAfter: intervalBetweenChecksSecs * time.Second}, nil
=======
		// Case not Resolved, log info and try again in pre-defined interval
		reqLogger.Info(fmt.Sprintf(`Case %s not resolved, 
			trying again in %d minutes`,
			currentAcctInstance.Status.SupportCaseID,
			intervalBetweenChecksMinutes))
		return reconcile.Result{RequeueAfter: intervalBetweenChecksMinutes * time.Minute}, nil
>>>>>>> b923a4c8
	}

	// Update account Status.Claimed to true if the account is ready and the claim link is not empty
	if currentAcctInstance.Status.State == AccountReady && currentAcctInstance.Spec.ClaimLink != "" {
		if currentAcctInstance.Status.Claimed != true {
			currentAcctInstance.Status.Claimed = true
			return reconcile.Result{}, r.statusUpdate(reqLogger, currentAcctInstance)
		}
	}

	// see if in creating for longer then 10 minutes
	now := time.Now()
	diff := now.Sub(currentAcctInstance.ObjectMeta.CreationTimestamp.Time)
	if currentAcctInstance.Status.State == "Creating" && diff > createPendTime {
		r.setStatusFailed(reqLogger, currentAcctInstance, "Creation pending for longer then 10 minutes")
	}

	if (currentAcctInstance.Status.State == "") && (currentAcctInstance.Status.Claimed == false) {
		// before doing anything make sure we are not over the limit if we are just error
		accountTotal, err := TotalAwsAccounts(awsSetupClient)
		if err != nil {
			reqLogger.Info("Failed to get AWS account total from AWS api", "Error", err.Error())
			return reconcile.Result{}, err
		}

		localmetrics.UpdateAWSMetrics(accountTotal)

		if accountTotal >= awsLimit {
			reqLogger.Error(ErrAwsAccountLimitExceeded, "AWS Account limit reached", "Account Total", accountTotal)
			return reconcile.Result{}, ErrAwsAccountLimitExceeded
		}

		// Build Aws Account
		awsAccountID, err = r.BuildAccount(reqLogger, awsSetupClient, currentAcctInstance)
		if err != nil {
			return reconcile.Result{}, err
		}

		// set state creating if the account was able to create
		SetAccountStatus(reqLogger, currentAcctInstance, "Attempting to create account", awsv1alpha1.AccountCreating, "Creating")
		err = r.Client.Status().Update(context.TODO(), currentAcctInstance)
		if err != nil {
			return reconcile.Result{}, err
		}

		// update account cr with awsAccountID from aws
		currentAcctInstance.Spec.AwsAccountID = awsAccountID
		err = r.Client.Update(context.TODO(), currentAcctInstance)
		if err != nil {
			return reconcile.Result{}, err
		}

		// Get STS credentials so that we can create an aws client with
		creds, credsErr := getStsCredentials(reqLogger, awsSetupClient, accountOperatorIAMRole, awsAccountID)
		if credsErr != nil {
			stsErrMsg := fmt.Sprintf("Failed to create STS Credentials for account ID %s", awsAccountID)
			reqLogger.Info(stsErrMsg, "Error", credsErr.Error())
			SetAccountStatus(reqLogger, currentAcctInstance, stsErrMsg, awsv1alpha1.AccountFailed, "Failed")
			r.setStatusFailed(reqLogger, currentAcctInstance, "Failed to get sts credentials")
			return reconcile.Result{}, credsErr
		}

		awsAssumedRoleClient, err := r.getAWSClient(newAwsClientInput{
			awsCredsSecretIDKey:     *creds.Credentials.AccessKeyId,
			awsCredsSecretAccessKey: *creds.Credentials.SecretAccessKey,
			awsToken:                *creds.Credentials.SessionToken,
			awsRegion:               "us-east-1"})
		if err != nil {
			reqLogger.Info(err.Error())
			r.setStatusFailed(reqLogger, currentAcctInstance, "Failed to assume role")
			return reconcile.Result{}, err
		}

		secretName, err := r.BuildIAMUser(reqLogger, awsAssumedRoleClient, currentAcctInstance, iamUserNameUHC, request.Namespace)
		if err != nil {
			r.setStatusFailed(reqLogger, currentAcctInstance, fmt.Sprintf("Failed to build IAM UHC user: %s", iamUserNameUHC))
			return reconcile.Result{}, err
		}
		currentAcctInstance.Spec.IAMUserSecret = secretName
		err = r.Client.Update(context.TODO(), currentAcctInstance)
		if err != nil {
			return reconcile.Result{}, err
		}

		// Create SRE IAM user and return the credentials
		SREIAMUserSecret, err := r.BuildIAMUser(reqLogger, awsAssumedRoleClient, currentAcctInstance, iamUserNameSRE, request.Namespace)
		if err != nil {
			r.setStatusFailed(reqLogger, currentAcctInstance, fmt.Sprintf("Failed to build IAM SRE user: %s", iamUserNameSRE))
			return reconcile.Result{}, err
		}

		// Create new awsClient with SRE IAM credentials so we can generate STS and Federation tokens from it
		SREAWSClient, err := r.getAWSClient(newAwsClientInput{
			secretName: SREIAMUserSecret,
			nameSpace:  awsv1alpha1.AccountCrNamespace,
			awsRegion:  "us-east-1"})

		if err != nil {
			var returnErr error
			if aerr, ok := err.(awserr.Error); ok {
				reqLogger.Error(returnErr, fmt.Sprintf("Unable to create AWS connection with SRE credentials, AWS Error Message: %s", aerr.Message()))
			}
		}

		// Create STS CLI Credentials for SRE
		_, err = r.BuildSTSUser(reqLogger, SREAWSClient, awsSetupClient, currentAcctInstance, request.Namespace)
		if err != nil {
			r.setStatusFailed(reqLogger, currentAcctInstance, fmt.Sprintf("Failed to build SRE STS credentials: %s", iamUserNameSRE))
			return reconcile.Result{}, err
		}

		// Initialize all supported regions by creating and terminating an instance in each
		err = r.InitializeSupportedRegions(reqLogger, coveredRegions, creds)
		if err != nil {
			r.setStatusFailed(reqLogger, currentAcctInstance, "Failed to build and destroy ec2 instances")
			return reconcile.Result{}, err
		}

		SetAccountStatus(reqLogger, currentAcctInstance, "Account pending AWS limits verification", awsv1alpha1.AccountPendingVerification, "PendingVerification")
		err = r.Client.Status().Update(context.TODO(), currentAcctInstance)
		if err != nil {
			return reconcile.Result{}, err
		}
		reqLogger.Info("Account pending AWS limits verification")
	}

	// If Account CR has `stats.rotateCredentials: true` we'll rotate the temporary credentials
	// the secretWatcher is what updates this status field by comparing the STS credentials secret `creationTimestamp`
	if currentAcctInstance.Status.RotateCredentials == true {
		err = r.RotateCredentials(reqLogger, awsSetupClient, currentAcctInstance)
		if err != nil {
			return reconcile.Result{}, err
		}
	}

	return reconcile.Result{}, nil
}

// getAWSClient generates an awsclient
// function must include region
// Pass in token if sessions requires a token
// if it includes a secretName and nameSpace it will create credentials from that secret data
// If it includes awsCredsSecretIDKey and awsCredsSecretAccessKey it will build credentials from those
func (r *ReconcileAccount) getAWSClient(input newAwsClientInput) (awsclient.Client, error) {

	// error if region is not included
	if input.awsRegion == "" {
		return nil, fmt.Errorf("getAWSClient:NoRegion: %v", input.awsRegion)
	}

	if input.secretName != "" && input.nameSpace != "" {
		secret := &corev1.Secret{}
		err := r.Client.Get(context.TODO(),
			types.NamespacedName{
				Name:      input.secretName,
				Namespace: input.nameSpace,
			},
			secret)
		if err != nil {
			return nil, err
		}
		accessKeyID, ok := secret.Data[awsCredsSecretIDKey]
		if !ok {
			return nil, fmt.Errorf("AWS credentials secret %v did not contain key %v",
				input.secretName, awsCredsSecretIDKey)
		}
		secretAccessKey, ok := secret.Data[awsCredsSecretAccessKey]
		if !ok {
			return nil, fmt.Errorf("AWS credentials secret %v did not contain key %v",
				input.secretName, awsCredsSecretAccessKey)
		}

		awsClient, err := r.awsClientBuilder(r.Client, string(accessKeyID), string(secretAccessKey), input.awsToken, input.awsRegion)
		if err != nil {
			return nil, err
		}
		return awsClient, nil
	}

	if input.awsCredsSecretIDKey == "" && input.awsCredsSecretAccessKey != "" {
		return nil, fmt.Errorf("getAWSClient: NoAwsCredentials or Secret %v", input)
	}

	awsClient, err := r.awsClientBuilder(r.Client, input.awsCredsSecretIDKey, input.awsCredsSecretAccessKey, input.awsToken, input.awsRegion)
	if err != nil {
		return nil, err
	}
	return awsClient, nil
}

// BuildAccount take all parameters required and uses those to make an aws call to CreateAccount. It returns an account ID and and error
func (r *ReconcileAccount) BuildAccount(reqLogger logr.Logger, awsClient awsclient.Client, account *awsv1alpha1.Account) (string, error) {

	reqLogger.Info("Creating Account")

	email := formatAccountEmail(account.Name)
	orgOutput, orgErr := CreateAccount(awsClient, account.Name, email)
	// If it was an api or a limit issue don't modify account and exit if anything else set to failed
	if orgErr != nil {
		switch orgErr {
		case ErrAwsFailedCreateAccount:
			SetAccountStatus(reqLogger, account, "Failed to create AWS Account", awsv1alpha1.AccountFailed, "Failed")
			err := r.Client.Status().Update(context.TODO(), account)
			if err != nil {
				return "", err
			}

			reqLogger.Error(ErrAwsFailedCreateAccount, "Failed to create AWS Account")
			return "", orgErr
		case ErrAwsAccountLimitExceeded:
			log.Error(orgErr, "Failed to create AWS Account limit reached")
			return "", orgErr
		default:
			log.Error(orgErr, "Failed to create AWS Account nonfatal error")
			return "", orgErr
		}

	}

	accountObjectKey, err := client.ObjectKeyFromObject(account)
	if err != nil {
		reqLogger.Error(err, "Unable to get name and namespace of Acccount object")
	}
	err = r.Client.Get(context.TODO(), accountObjectKey, account)
	if err != nil {
		reqLogger.Error(err, "Unable to get updated Acccount object after status update")
	}

	reqLogger.Info("Account Created")

	return *orgOutput.CreateAccountStatus.AccountId, nil
}

// BuildIAMUser takes all parameters required to create a user, user secret
func (r *ReconcileAccount) BuildIAMUser(reqLogger logr.Logger, awsClient awsclient.Client, account *awsv1alpha1.Account, iamUserName string, nameSpace string) (string, error) {
	reqLogger.Info("IAM User Created")

	// Create IAM user
	_, userErr := CreateIAMUser(awsClient, iamUserName)
	// TODO: better error handling but for now scrap account
	if userErr != nil {
		failedToCreateIAMUserMsg := fmt.Sprintf("Failed to create IAM user %s", iamUserName)
		SetAccountStatus(reqLogger, account, failedToCreateIAMUserMsg, awsv1alpha1.AccountFailed, "Failed")
		err := r.Client.Status().Update(context.TODO(), account)
		if err != nil {
			return "", err
		}
		reqLogger.Info(failedToCreateIAMUserMsg)
		return "", userErr
	}

	reqLogger.Info(fmt.Sprintf("Attaching Admin Policy to IAM user %s", iamUserName))
	// Setting user access policy
	_, policyErr := AttachAdminUserPolicy(awsClient, iamUserName)
	if policyErr != nil {
		failedToAttachUserPolicyMsg := fmt.Sprintf("Failed to attach admin policy to IAM user %s", iamUserName)
		SetAccountStatus(reqLogger, account, failedToAttachUserPolicyMsg, awsv1alpha1.AccountFailed, "Failed")
		r.setStatusFailed(reqLogger, account, failedToAttachUserPolicyMsg)
		return "", policyErr
	}

	reqLogger.Info(fmt.Sprintf("Creating Secrets for IAM user %s", iamUserName))
	// create user secrets
	userSecretInfo, userSecretErr := CreateUserAccessKey(awsClient, iamUserName)
	if userSecretErr != nil {
		failedToCreateUserAccessKeyMsg := fmt.Sprintf("Failed to create IAM access key for %s", iamUserName)
		SetAccountStatus(reqLogger, account, failedToCreateUserAccessKeyMsg, awsv1alpha1.AccountFailed, "Failed")
		err := r.Client.Status().Update(context.TODO(), account)
		if err != nil {
			return "", err
		}
		reqLogger.Info(failedToCreateUserAccessKeyMsg)
		return "", userSecretErr
	}

	secretName := account.Name

	// Append to secret name if we're if its the SRE admin user secret
	if iamUserName == iamUserNameSRE {
		secretName = account.Name + "-" + strings.ToLower(iamUserNameSRE)
	}

	userSecretInput := secretInput{
		SecretName:              secretName,
		NameSpace:               nameSpace,
		awsCredsUserName:        *userSecretInfo.AccessKey.UserName,
		awsCredsSecretIDKey:     *userSecretInfo.AccessKey.AccessKeyId,
		awsCredsSecretAccessKey: *userSecretInfo.AccessKey.SecretAccessKey,
	}
	userSecret := userSecretInput.newSecretforCR()
	createErr := r.Client.Create(context.TODO(), userSecret)
	if createErr != nil {
		failedToCreateUserSecretMsg := fmt.Sprintf("Failed to create secret for IAM user %s", iamUserName)
		SetAccountStatus(reqLogger, account, failedToCreateUserSecretMsg, awsv1alpha1.AccountFailed, "Failed")
		err := r.Client.Status().Update(context.TODO(), account)
		if err != nil {
			return "", err
		}
		reqLogger.Info(failedToCreateUserSecretMsg)
		return "", createErr
	}
	return userSecret.ObjectMeta.Name, nil
}

func (r *ReconcileAccount) setStatusFailed(reqLogger logr.Logger, awsAccount *awsv1alpha1.Account, message string) {
	reqLogger.Info(message)
	awsAccount.Status.State = "Failed"
	_ = r.Client.Status().Update(context.TODO(), awsAccount)
}

// CreateAccount creates an AWS account for the specified accountName and accountEmail in the orgnization
func CreateAccount(client awsclient.Client, accountName, accountEmail string) (*organizations.DescribeCreateAccountStatusOutput, error) {

	createInput := organizations.CreateAccountInput{
		AccountName: aws.String(accountName),
		Email:       aws.String(accountEmail),
	}

	createOutput, err := client.CreateAccount(&createInput)
	if err != nil {
		var returnErr error
		if aerr, ok := err.(awserr.Error); ok {
			switch aerr.Code() {
			case organizations.ErrCodeConstraintViolationException:
				returnErr = ErrAwsAccountLimitExceeded
			case organizations.ErrCodeServiceException:
				returnErr = ErrAwsInternalFailure
			case organizations.ErrCodeTooManyRequestsException:
				returnErr = ErrAwsTooManyRequests
			default:
				returnErr = ErrAwsFailedCreateAccount
			}

		}
		return &organizations.DescribeCreateAccountStatusOutput{}, returnErr
	}

	describeStatusInput := organizations.DescribeCreateAccountStatusInput{
		CreateAccountRequestId: createOutput.CreateAccountStatus.Id,
	}

	var accountStatus *organizations.DescribeCreateAccountStatusOutput
	for {
		status, err := client.DescribeCreateAccountStatus(&describeStatusInput)
		if err != nil {
			return &organizations.DescribeCreateAccountStatusOutput{}, err
		}

		accountStatus = status
		createStatus := *status.CreateAccountStatus.State

		if createStatus == "FAILED" {
			var returnErr error
			switch *status.CreateAccountStatus.FailureReason {
			case "ACCOUNT_LIMIT_EXCEEDED":
				returnErr = ErrAwsAccountLimitExceeded
			case "INTERNAL_FAILURE":
				returnErr = ErrAwsInternalFailure
			default:
				returnErr = ErrAwsFailedCreateAccount
			}

			return &organizations.DescribeCreateAccountStatusOutput{}, returnErr
		}

		if createStatus != "IN_PROGRESS" {
			break
		}

	}

	return accountStatus, nil
}

// CreateIAMUser takes a client and string and creates a IAMuser
func CreateIAMUser(client awsclient.Client, userName string) (*iam.CreateUserOutput, error) {

	// check if username exists for this account
	_, err := client.GetUser(&iam.GetUserInput{
		UserName: aws.String(userName),
	})

	awserr, ok := err.(awserr.Error)

	if err != nil && awserr.Code() != iam.ErrCodeNoSuchEntityException {
		return &iam.CreateUserOutput{}, err
	}

	var createUserOutput *iam.CreateUserOutput
	if ok && awserr.Code() == iam.ErrCodeNoSuchEntityException {
		createResult, err := client.CreateUser(&iam.CreateUserInput{
			UserName: aws.String(userName),
		})
		if err != nil {
			return &iam.CreateUserOutput{}, err
		}
		createUserOutput = createResult
	}

	return createUserOutput, nil
}

// AttachAdminUserPolicy takes a client and string attaches the admin policy to the user
func AttachAdminUserPolicy(client awsclient.Client, userName string) (*iam.AttachUserPolicyOutput, error) {

	attachPolicyOutput := &iam.AttachUserPolicyOutput{}
	var err error
	for i := 0; i < 100; i++ {
		time.Sleep(500 * time.Millisecond)
		attachPolicyOutput, err = client.AttachUserPolicy(&iam.AttachUserPolicyInput{
			UserName:  aws.String(userName),
			PolicyArn: aws.String("arn:aws:iam::aws:policy/AdministratorAccess"),
		})
		if err == nil {
			break
		}
	}
	if err != nil {
		return &iam.AttachUserPolicyOutput{}, err
	}

	return attachPolicyOutput, nil
}

// CreateUserAccessKey creates an IAM user's secret and returns the accesskey id and secret for that user in a aws.CreateAccessKeyOutput struct
func CreateUserAccessKey(client awsclient.Client, userName string) (*iam.CreateAccessKeyOutput, error) {

	// Create new access key for user
	result, err := client.CreateAccessKey(&iam.CreateAccessKeyInput{
		UserName: aws.String(userName),
	})
	if err != nil {
		return &iam.CreateAccessKeyOutput{}, errors.New("Error creating access key")
	}

	return result, nil
}

// getStsCredentials returns sts credentials for the specified account ARN
func getStsCredentials(reqLogger logr.Logger, client awsclient.Client, iamRoleName string, awsAccountID string) (*sts.AssumeRoleOutput, error) {
	// Use the role session name to uniquely identify a session when the same role
	// is assumed by different principals or for different reasons.
	var roleSessionName = "awsAccountOperator"
	// Default duration in seconds of the session token 3600. We need to have the roles policy
	// changed if we want it to be longer than 3600 seconds
	var roleSessionDuration int64 = 3600
	// The role ARN made up of the account number and the role which is the default role name
	// created in child accounts
	var roleArn = fmt.Sprintf("arn:aws:iam::%s:role/OrganizationAccountAccessRole", awsAccountID)
	reqLogger.Info(fmt.Sprintf("Creating STS credentials for AWS ARN: %s", roleArn))
	// Build input for AssumeRole
	assumeRoleInput := sts.AssumeRoleInput{
		DurationSeconds: &roleSessionDuration,
		RoleArn:         &roleArn,
		RoleSessionName: &roleSessionName,
	}

	assumeRoleOutput := &sts.AssumeRoleOutput{}
	var err error
	for i := 0; i < 100; i++ {
		time.Sleep(500 * time.Millisecond)
		assumeRoleOutput, err = client.AssumeRole(&assumeRoleInput)
		if err == nil {
			break
		}
	}
	if err != nil {
		return &sts.AssumeRoleOutput{}, err
	}

	return assumeRoleOutput, nil
}

func (input SRESecretInput) newSTSSecret() *corev1.Secret {
	return &corev1.Secret{
		Type: "Opaque",
		TypeMeta: metav1.TypeMeta{
			Kind:       "Secret",
			APIVersion: "v1",
		},
		ObjectMeta: metav1.ObjectMeta{
			Name:      input.SecretName + "-sre-credentials",
			Namespace: input.NameSpace,
		},
		Data: map[string][]byte{
			"aws_access_key_id":     []byte(input.awsCredsSecretIDKey),
			"aws_secret_access_key": []byte(input.awsCredsSecretAccessKey),
			"aws_session_token":     []byte(input.awsCredsSessionToken),
			"aws_console_login_url": []byte(input.awsCredsConsoleLoginURL),
		},
	}

}

func (input secretInput) newSecretforCR() *corev1.Secret {
	return &corev1.Secret{
		Type: "Opaque",
		TypeMeta: metav1.TypeMeta{
			Kind:       "Secret",
			APIVersion: "v1",
		},
		ObjectMeta: metav1.ObjectMeta{
			Name:      input.SecretName + "-secret",
			Namespace: input.NameSpace,
		},
		Data: map[string][]byte{
			"aws_user_name":         []byte(input.awsCredsUserName),
			"aws_access_key_id":     []byte(input.awsCredsSecretIDKey),
			"aws_secret_access_key": []byte(input.awsCredsSecretAccessKey),
		},
	}

}

func formatAccountEmail(name string) string {
	// osd-creds-mgmt
	// libra-ops
	splitString := strings.Split(name, "-")
	prefix := splitString[0]
	for i := 1; i < (len(splitString) - 1); i++ {
		prefix = prefix + "-" + splitString[i]
	}

	email := prefix + "+" + splitString[len(splitString)-1] + "@redhat.com"
	return email
}

// TotalAwsAccounts returns the total number of aws accounts in the aws org
func TotalAwsAccounts(client awsclient.Client) (int, error) {
	var awsAccounts []*organizations.Account

	var nextToken *string

	// Ensure we paginate through the account list
	for {
		awsAccountList, err := client.ListAccounts(&organizations.ListAccountsInput{NextToken: nextToken})
		if err != nil {
			return 0, errors.New("Error getting a list of accounts")
		}
		awsAccounts = append(awsAccounts, awsAccountList.Accounts...)
		if awsAccountList.NextToken != nil {
			nextToken = awsAccountList.NextToken
		} else {
			break
		}
	}

	return len(awsAccounts), nil
}

// SetAccountStatus changes the status of an existing account
func SetAccountStatus(reqLogger logr.Logger, awsAccount *awsv1alpha1.Account, message string, ctype awsv1alpha1.AccountConditionType, state string) {
	awsAccount.Status.Conditions = controllerutils.SetAccountCondition(
		awsAccount.Status.Conditions,
		ctype,
		corev1.ConditionTrue,
		state,
		message,
		controllerutils.UpdateConditionNever)
	awsAccount.Status.State = state
	reqLogger.Info(fmt.Sprintf("Account %s status updated", awsAccount.Name))
}

func (r *ReconcileAccount) statusUpdate(reqLogger logr.Logger, account *awsv1alpha1.Account) error {
	err := r.Client.Status().Update(context.TODO(), account)
	if err != nil {
		reqLogger.Error(err, fmt.Sprintf("Status update for %s failed", account.Name))
	}
	reqLogger.Info(fmt.Sprintf("Status updated for %s", account.Name))
	return err
}

func createCase(reqLogger logr.Logger, accountID string, client awsclient.Client) (string, error) {
	// Initialize basic communication body and case subject
	caseCommunicationBody := fmt.Sprintf("Hi AWS, please add this account to Enterprise Support: %s\n\nAlso please apply the following limit increases:\n\n", accountID)
	caseSubject := fmt.Sprintf("Add account %s to Enterprise Support and increase limits", accountID)

	// Create list with supported EC2 instance types
	instanceTypeList := strings.Join(coveredInstanceTypes, ", ")

	// For each supported AWS region append to the communication a request of limit increase
	var i = 0
	for region := range coveredRegions {
		i++
		caseLimitIncreaseBody := fmt.Sprintf("Limit increase request %d\nService: EC2 Instances\nRegion: %s\nPrimary Instance Type: %s\nLimit name: Instance Limit\nNew limit value: %d\n------------\n", i, region, instanceTypeList, caseDesiredInstanceLimit)
		caseCommunicationBody += caseLimitIncreaseBody
	}

	// Per AWS suggestion add final msg to case body
	caseCommunicationBody += "\n\n**Once this is completed please resolve this case, do not set this case to Pending Customer Action.**"

	createCaseInput := support.CreateCaseInput{
		CategoryCode:      aws.String(caseCategoryCode),
		ServiceCode:       aws.String(caseServiceCode),
		IssueType:         aws.String(caseIssueType),
		CommunicationBody: aws.String(caseCommunicationBody),
		Subject:           aws.String(caseSubject),
		SeverityCode:      aws.String(caseSeverity),
	}

	reqLogger.Info("Creating the case", "CaseInput", createCaseInput)

	caseResult, caseErr := client.CreateCase(&createCaseInput)
	if caseErr != nil {
		var returnErr error
		if aerr, ok := caseErr.(awserr.Error); ok {
			switch aerr.Code() {
			case support.ErrCodeCaseCreationLimitExceeded:
				returnErr = ErrAwsCaseCreationLimitExceeded
			case support.ErrCodeInternalServerError:
				returnErr = ErrAwsInternalFailure
			default:
				returnErr = ErrAwsFailedCreateSupportCase
			}
			reqLogger.Error(returnErr, fmt.Sprintf("AWS Error Message: %s", aerr.Message()))
		}

		reqLogger.Error(returnErr, fmt.Sprintf("Failed to create support case for account %s", accountID))
		return "", returnErr
	}

	reqLogger.Info("Support case created", "AccountID", accountID, "CaseID", caseResult.CaseId)

	return *caseResult.CaseId, nil
}

func checkCaseResolution(reqLogger logr.Logger, caseID string, client awsclient.Client) (awsv1alpha1.AWSSupportCaseState, error) {
	awsSupportCase := awsv1alpha1.AWSSupportCaseState{
		ID:       caseID,
		Resolved: false,
	}
	// Look for the case using the unique ID provided
	describeCasesInput := support.DescribeCasesInput{
		CaseIdList: []*string{
			aws.String(awsSupportCase.ID),
		},
	}

	caseResult, caseErr := client.DescribeCases(&describeCasesInput)
	if caseErr != nil {

		var returnErr error
		if aerr, ok := caseErr.(awserr.Error); ok {
			switch aerr.Code() {
			case support.ErrCodeCaseIdNotFound:
				returnErr = ErrAwsSupportCaseIDNotFound
			case support.ErrCodeInternalServerError:
				returnErr = ErrAwsInternalFailure
			default:
				returnErr = ErrAwsFailedDescribeSupportCase
			}
		}

		reqLogger.Error(returnErr, fmt.Sprintf("Failed to describe case %s", awsSupportCase.ID))
		return awsSupportCase, returnErr
	}

	// Populate AWS case condition
	awsSupportCase.Condition = *caseResult.Cases[0].Status
	awsSupportCase.Message = fmt.Sprintf("AWS account status: %s", *caseResult.Cases[0].Status)

	// Since we are describing cases based on the unique ID, this list will have only 1 element
	if awsSupportCase.Condition == caseStatusResolved {
		// Set support case struct to resolved
		awsSupportCase.Resolved = true
		reqLogger.Info(fmt.Sprintf("Case Resolved: %s", awsSupportCase.ID))
		return awsSupportCase, nil
	}

	reqLogger.Info(fmt.Sprintf("Case [%s] not yet Resolved, waiting. Current Status: %s", caseID, *caseResult.Cases[0].Status))
	return awsSupportCase, nil

}<|MERGE_RESOLUTION|>--- conflicted
+++ resolved
@@ -309,18 +309,13 @@
 			return reconcile.Result{}, nil
 		}
 
-<<<<<<< HEAD
 		// Case not Resolved, update condition and try again in pre-defined interval
 		SetAccountStatus(reqLogger, currentAcctInstance, awsSupportCase.Message, awsv1alpha1.AccountReady, AccountPendingVerification)
-		return reconcile.Result{RequeueAfter: intervalBetweenChecksSecs * time.Second}, nil
-=======
-		// Case not Resolved, log info and try again in pre-defined interval
 		reqLogger.Info(fmt.Sprintf(`Case %s not resolved, 
 			trying again in %d minutes`,
 			currentAcctInstance.Status.SupportCaseID,
 			intervalBetweenChecksMinutes))
 		return reconcile.Result{RequeueAfter: intervalBetweenChecksMinutes * time.Minute}, nil
->>>>>>> b923a4c8
 	}
 
 	// Update account Status.Claimed to true if the account is ready and the claim link is not empty
