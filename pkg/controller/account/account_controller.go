package account

import (
	"context"
	"fmt"
	"regexp"
	"strconv"
	"strings"
	"time"

	"github.com/aws/aws-sdk-go/aws"
	"github.com/aws/aws-sdk-go/aws/awserr"
	"github.com/aws/aws-sdk-go/service/organizations"
	"github.com/aws/aws-sdk-go/service/sts"
	"github.com/go-logr/logr"
	"github.com/openshift/aws-account-operator/pkg/controller/utils"
	corev1 "k8s.io/api/core/v1"
	k8serr "k8s.io/apimachinery/pkg/api/errors"
	"k8s.io/apimachinery/pkg/runtime"
	"k8s.io/apimachinery/pkg/types"
	"sigs.k8s.io/controller-runtime/pkg/client"
	kubeclientpkg "sigs.k8s.io/controller-runtime/pkg/client"
	"sigs.k8s.io/controller-runtime/pkg/controller"
	"sigs.k8s.io/controller-runtime/pkg/handler"
	"sigs.k8s.io/controller-runtime/pkg/manager"
	"sigs.k8s.io/controller-runtime/pkg/reconcile"
	logf "sigs.k8s.io/controller-runtime/pkg/runtime/log"
	"sigs.k8s.io/controller-runtime/pkg/source"

	awsv1alpha1 "github.com/openshift/aws-account-operator/pkg/apis/aws/v1alpha1"
	"github.com/openshift/aws-account-operator/pkg/awsclient"
	totalaccountwatcher "github.com/openshift/aws-account-operator/pkg/totalaccountwatcher"
)

var log = logf.Log.WithName("controller_account")

const (
	// AwsLimit tracks the hard limit to the number of accounts; exported for use in cmd/manager/main.go
	AwsLimit                = 4800
	awsCredsUserName        = "aws_user_name"
	awsCredsSecretIDKey     = "aws_access_key_id"
	awsCredsSecretAccessKey = "aws_secret_access_key"
	awsAMI                  = "ami-000db10762d0c4c05"
	awsInstanceType         = "t2.micro"
	createPendTime          = utils.WaitTime * time.Minute

	// AccountPending indicates an account is pending
	AccountPending = "Pending"
	// AccountCreating indicates an account is being created
	AccountCreating = "Creating"
	// AccountFailed indicates account creation has failed
	AccountFailed = "Failed"
	// AccountReady indicates account creation is ready
	AccountReady = "Ready"
	// AccountPendingVerification indicates verification (of AWS limits and Enterprise Support) is pending
	AccountPendingVerification = "PendingVerification"
	byocRole                   = "BYOCAdminAccess"

	adminAccessArn = "arn:aws:iam::aws:policy/AdministratorAccess"
	iamUserNameUHC = "osdManagedAdmin"
	iamUserNameSRE = "osdManagedAdminSRE"
)

/**
* USER ACTION REQUIRED: This is a scaffold file intended for the user to modify with their own Controller
* business logic.  Delete these comments after modifying this file.*
 */

// Add creates a new Account Controller and adds it to the Manager. The Manager will set fields on the Controller
// and Start it when the Manager is Started.
func Add(mgr manager.Manager) error {
	return add(mgr, newReconciler(mgr))
}

// newReconciler returns a new reconcile.Reconciler
func newReconciler(mgr manager.Manager) reconcile.Reconciler {
	return &ReconcileAccount{
		Client:           mgr.GetClient(),
		scheme:           mgr.GetScheme(),
		awsClientBuilder: awsclient.GetAWSClient,
	}
}

// add adds a new Controller to mgr with r as the reconcile.Reconciler
func add(mgr manager.Manager, r reconcile.Reconciler) error {
	// Create a new controller
	c, err := controller.New("account-controller", mgr, controller.Options{Reconciler: r})
	if err != nil {
		return err
	}

	// Watch for changes to primary resource Account
	err = c.Watch(&source.Kind{Type: &awsv1alpha1.Account{}}, &handler.EnqueueRequestForObject{})
	if err != nil {
		return err
	}

	return nil
}

var _ reconcile.Reconciler = &ReconcileAccount{}

// ReconcileAccount reconciles a Account object
type ReconcileAccount struct {
	// This client, initialized using mgr.Client() above, is a split client
	// that reads objects from the cache and writes to the apiserver
	Client           kubeclientpkg.Client
	scheme           *runtime.Scheme
	awsClientBuilder func(kubeClient kubeclientpkg.Client, input awsclient.NewAwsClientInput) (awsclient.Client, error)
}

// Reconcile reads that state of the cluster for a Account object and makes changes based on the state read
// and what is in the Account.Spec
// TODO(user): Modify this Reconcile function to implement your Controller logic.  This example creates
// a Pod as an example
// Note:
// The Controller will requeue the Request to be processed again if the returned error is non-nil or
// Result.Requeue is true, otherwise upon completion it will remove the work from the queue.
func (r *ReconcileAccount) Reconcile(request reconcile.Request) (reconcile.Result, error) {
	reqLogger := log.WithValues("Request.Namespace", request.Namespace, "Request.Name", request.Name)
	reqLogger.Info("Reconciling Account")

	// Fetch the Account instance
	currentAcctInstance := &awsv1alpha1.Account{}
	err := r.Client.Get(context.TODO(), request.NamespacedName, currentAcctInstance)
	if err != nil {
		if k8serr.IsNotFound(err) {
			return reconcile.Result{}, nil
		}
		return reconcile.Result{}, err
	}

	// Remove finalizer if account CR is BYOC as the accountclaim controller will delete the account CR
	// when the accountClaim CR is deleted as its set as the owner reference
	if accountIsBYOCPendingDeletionWithFinalizer(currentAcctInstance) {
		// Remove finalizer to unlock deletion of the accountClaim
		err = r.removeFinalizer(reqLogger, currentAcctInstance, awsv1alpha1.AccountFinalizer)
		if err != nil {
			return reconcile.Result{}, err
		}
		return reconcile.Result{}, nil
	}

	// Log accounts that have failed and don't attempt to reconcile them
	if accountIsFailed(currentAcctInstance) {
		reqLogger.Info(fmt.Sprintf("Account %s is failed ignoring", currentAcctInstance.Name))
		return reconcile.Result{}, nil
	}

	// We expect this secret to exist in the same namespace Account CR's are created
	awsSetupClient, err := r.awsClientBuilder(r.Client, awsclient.NewAwsClientInput{
		SecretName: utils.AwsSecretName,
		NameSpace:  awsv1alpha1.AccountCrNamespace,
		AwsRegion:  "us-east-1",
	})
	if err != nil {
		reqLogger.Error(err, "Failed to get AWS client")
		return reconcile.Result{}, err
	}
	var byocRoleID string

	// If the account is BYOC, needs some different set up
	if newBYOCAccount(currentAcctInstance) {
		byocRoleID, err = r.initializeNewBYOCAccount(reqLogger, currentAcctInstance, awsSetupClient, adminAccessArn)
		if err != nil || byocRoleID == "" {
			reqLogger.Error(err, "Failed setting up new BYOC account")
			return reconcile.Result{}, err
		}
	} else {
		// Normal account creation

		// Test PendingVerification state creating support case and checking for case status
		if accountIsPendingVerification(currentAcctInstance) {

			// If the supportCaseID is blank and Account State = PendingVerification, create a case
			if !accountHasSupportCaseID(currentAcctInstance) {
				switch utils.DetectDevMode {
				case "local":
					log.Info("Running Locally, Skipping Support Case Creation.")
				default:
					caseID, err := createCase(reqLogger, currentAcctInstance.Spec.AwsAccountID, awsSetupClient)
					if err != nil {
						return reconcile.Result{}, err
					}
					reqLogger.Info("Case created", "CaseID", caseID)

					// Update supportCaseId in CR
					currentAcctInstance.Status.SupportCaseID = caseID
					SetAccountStatus(reqLogger, currentAcctInstance, "Account pending verification in AWS", awsv1alpha1.AccountPendingVerification, AccountPendingVerification)
					err = r.statusUpdate(reqLogger, currentAcctInstance)
					if err != nil {
						return reconcile.Result{}, err
					}

					// After creating the support case requeue the request. To avoid flooding and being blacklisted by AWS when
					// starting the operator with a large AccountPool, add a randomInterval (between 0 and 30 secs) to the regular wait time
					randomInterval, err := strconv.Atoi(currentAcctInstance.Spec.AwsAccountID)
					randomInterval %= 30

					// This will requeue verification for between 30 and 60 (30+30) seconds, depending on the account
					return reconcile.Result{RequeueAfter: time.Duration(intervalAfterCaseCreationSecs+randomInterval) * time.Second}, nil
				}
			}

			var resolved bool

			switch utils.DetectDevMode {
			case "local":
				log.Info("Running Locally, Skipping case resolution check")
				resolved = true
			default:
				resolvedScoped, err := checkCaseResolution(reqLogger, currentAcctInstance.Status.SupportCaseID, awsSetupClient)
				if err != nil {
					reqLogger.Error(err, "Error checking for Case Resolution")
					return reconcile.Result{}, err
				}
				resolved = resolvedScoped
			}

			// Case Resolved, account is Ready
			if resolved {
				reqLogger.Info(fmt.Sprintf("Case %s resolved", currentAcctInstance.Status.SupportCaseID))

				SetAccountStatus(reqLogger, currentAcctInstance, "Account ready to be claimed", awsv1alpha1.AccountReady, AccountReady)
				err = r.statusUpdate(reqLogger, currentAcctInstance)
				if err != nil {
					return reconcile.Result{}, err
				}
				return reconcile.Result{}, nil
			}

			// Case not Resolved, log info and try again in pre-defined interval
			reqLogger.Info(fmt.Sprintf(`Case %s not resolved,
			trying again in %d minutes`,
				currentAcctInstance.Status.SupportCaseID,
				intervalBetweenChecksMinutes))
			return reconcile.Result{RequeueAfter: intervalBetweenChecksMinutes * time.Minute}, nil
		}

		// Update account Status.Claimed to true if the account is ready and the claim link is not empty
		if accountIsReadyUnclaimedAndHasClaimLink(currentAcctInstance) {
			currentAcctInstance.Status.Claimed = true
			return reconcile.Result{}, r.statusUpdate(reqLogger, currentAcctInstance)
		}

		// see if in creating for longer then default wait time
		if accountCreatingTooLong(currentAcctInstance) {
			r.setStatusFailed(reqLogger, currentAcctInstance, fmt.Sprintf("Creation pending for longer then %d minutes", utils.WaitTime))
		}

		if accountIsUnclaimedAndHasNoState(currentAcctInstance) {
			// Initialize the awsAccountID var here since we only use it now inside this condition
			var awsAccountID string

			if !accountHasAwsAccountID(currentAcctInstance) {
				// before doing anything make sure we are not over the limit if we are just error
				if totalaccountwatcher.TotalAccountWatcher.Total >= AwsLimit {
					reqLogger.Error(awsv1alpha1.ErrAwsAccountLimitExceeded, "AWS Account limit reached", "Account Total", totalaccountwatcher.TotalAccountWatcher.Total)
					return reconcile.Result{}, awsv1alpha1.ErrAwsAccountLimitExceeded
				}

				// Build Aws Account
				awsAccountID, err = r.BuildAccount(reqLogger, awsSetupClient, currentAcctInstance)
				if err != nil {
					return reconcile.Result{}, err
				}

				// set state creating if the account was able to create
				SetAccountStatus(reqLogger, currentAcctInstance, "Attempting to create account", awsv1alpha1.AccountCreating, AccountCreating)
				err = r.Client.Status().Update(context.TODO(), currentAcctInstance)

				switch utils.DetectDevMode {
				case "local":
					log.Info("Running Locally, manually creating a case ID number: 11111111")
					currentAcctInstance.Status.SupportCaseID = "11111111"
				}

				if err != nil {
					return reconcile.Result{}, err
				}

				// update account cr with awsAccountID from aws
				currentAcctInstance.Spec.AwsAccountID = awsAccountID
				err = r.Client.Update(context.TODO(), currentAcctInstance)
				if err != nil {
					return reconcile.Result{}, err
				}

			} else {

				// set state creating if the account was already created
				SetAccountStatus(reqLogger, currentAcctInstance, "AWS account already created", awsv1alpha1.AccountCreating, AccountCreating)
				err = r.Client.Status().Update(context.TODO(), currentAcctInstance)
				if err != nil {
					return reconcile.Result{}, err
				}

			}
		}
	}

	// Account init for both BYOC and Non-BYOC
	if accountReadyForInitialization(currentAcctInstance) {

		reqLogger.Info(fmt.Sprintf("Initalizing account: %s AWS ID: %s", currentAcctInstance.Name, currentAcctInstance.Spec.AwsAccountID))
		var roleToAssume string
		var iamUserUHC = iamUserNameUHC
		var iamUserSRE = iamUserNameSRE

		if accountIsBYOC(currentAcctInstance) {
			// Use the same ID applied to the account name for IAM usernames
			currentAccInstanceID := currentAcctInstance.Labels[fmt.Sprintf("%s", awsv1alpha1.IAMUserIDLabel)]
			iamUserUHC = fmt.Sprintf("%s-%s", iamUserNameUHC, currentAccInstanceID)
			iamUserSRE = fmt.Sprintf("%s-%s", iamUserNameSRE, currentAccInstanceID)
			roleToAssume = byocRole
		} else {
			roleToAssume = awsv1alpha1.AccountOperatorIAMRole
		}

		var creds *sts.AssumeRoleOutput
		var credsErr error

		for i := 0; i < 10; i++ {
			// Get STS credentials so that we can create an aws client with
			creds, credsErr = getStsCredentials(reqLogger, awsSetupClient, roleToAssume, currentAcctInstance.Spec.AwsAccountID)
			if credsErr != nil {
				stsErrMsg := fmt.Sprintf("Failed to create STS Credentials for account ID %s", currentAcctInstance.Spec.AwsAccountID)
				reqLogger.Info(stsErrMsg, "Error", credsErr.Error())
				SetAccountStatus(reqLogger, currentAcctInstance, stsErrMsg, awsv1alpha1.AccountFailed, AccountFailed)
				r.setStatusFailed(reqLogger, currentAcctInstance, "Failed to get sts credentials")
				return reconcile.Result{}, credsErr
			}

			// If this is a BYOC account, check that BYOCAdminAccess role
			// was the one used in the AssumedRole
			// RoleID must exist in the AssumeRoleID string
			match, _ := matchSubstring(byocRoleID, *creds.AssumedRoleUser.AssumedRoleId)
			if byocRoleID != "" && match == false {
				reqLogger.Info(fmt.Sprintf("Assumed RoleID:Session string does not match new RoleID: %s, %s", *creds.AssumedRoleUser.AssumedRoleId, byocRoleID))
				reqLogger.Info(fmt.Sprintf("Sleeping %d seconds", i))
				time.Sleep(time.Duration(i) * time.Second)
			} else {
				break
			}
		}
		awsAssumedRoleClient, err := r.awsClientBuilder(r.Client, awsclient.NewAwsClientInput{
			AwsCredsSecretIDKey:     *creds.Credentials.AccessKeyId,
			AwsCredsSecretAccessKey: *creds.Credentials.SecretAccessKey,
			AwsToken:                *creds.Credentials.SessionToken,
			AwsRegion:               "us-east-1",
		})
		if err != nil {
			reqLogger.Info(err.Error())
			r.setStatusFailed(reqLogger, currentAcctInstance, "Failed to assume role")
			return reconcile.Result{}, err
		}

		secretName, err := r.BuildIAMUser(reqLogger, awsAssumedRoleClient, currentAcctInstance, iamUserUHC, request.Namespace)
		if err != nil {
			r.setStatusFailed(reqLogger, currentAcctInstance, fmt.Sprintf("Failed to build IAM UHC user: %s", iamUserUHC))
			return reconcile.Result{}, err
		}
		currentAcctInstance.Spec.IAMUserSecret = *secretName
		err = r.Client.Update(context.TODO(), currentAcctInstance)
		if err != nil {
			return reconcile.Result{}, err
		}

		// Create SRE IAM user and return the credentials
		SREIAMUserSecret, err := r.BuildIAMUser(reqLogger, awsAssumedRoleClient, currentAcctInstance, iamUserSRE, request.Namespace)
		if err != nil {
			r.setStatusFailed(reqLogger, currentAcctInstance, fmt.Sprintf("Failed to build IAM SRE user: %s", iamUserSRE))
			return reconcile.Result{}, err
		}

		// Intermittently our secret wont be ready before the next call, lets ensure it exists
		for i := 0; i < 10; i++ {
			secret := &corev1.Secret{}
			err := r.Client.Get(context.TODO(), types.NamespacedName{Name: *SREIAMUserSecret, Namespace: request.Namespace}, secret)
			if err != nil {
				if k8serr.IsNotFound(err) {
					reqLogger.Info("SREIAMUserSecret not ready, trying again")
					time.Sleep(time.Duration(time.Duration(i*1) * time.Second))
				} else {
					reqLogger.Error(err, "unable to retrieve SREIAMUserSecret secret")
					return reconcile.Result{}, err
				}
			}

		}

<<<<<<< HEAD
=======
		// Create new awsClient with SRE IAM credentials so we can generate STS and Federation tokens from it
		SREAWSClient, err := r.awsClientBuilder(r.Client, awsclient.NewAwsClientInput{
			SecretName: *SREIAMUserSecret,
			NameSpace:  awsv1alpha1.AccountCrNamespace,
			AwsRegion:  "us-east-1",
		})
>>>>>>> 768659a7
		if err != nil {
			var returnErr error
			utils.LogAwsError(reqLogger, "Unable to create AWS connection with SRE credentials", returnErr, err)
			return reconcile.Result{}, err
		}

		// Tag STS and Console credentials as "needs rotated" so they get created
		currentAcctInstance.Status.RotateCredentials = true
		currentAcctInstance.Status.RotateConsoleCredentials = true

		// Initialize all supported regions by creating and terminating an instance in each
		err = r.InitializeSupportedRegions(reqLogger, currentAcctInstance, awsv1alpha1.CoveredRegions, creds)
		if err != nil {
			r.setStatusFailed(reqLogger, currentAcctInstance, "Failed to build and destroy ec2 instances")
			return reconcile.Result{}, err
		}

		if accountIsBYOC(currentAcctInstance) {
			SetAccountStatus(reqLogger, currentAcctInstance, "BYOC Account Ready", awsv1alpha1.AccountReady, AccountReady)

		} else {
			if utils.FindAccountCondition(currentAcctInstance.Status.Conditions, awsv1alpha1.AccountReady) != nil {
				SetAccountStatus(reqLogger, currentAcctInstance, "Account support case already resolved, Account Ready", awsv1alpha1.AccountReady, "Ready")
				reqLogger.Info("Account support case already resolved, Account Ready")
			} else {
				SetAccountStatus(reqLogger, currentAcctInstance, "Account pending AWS limits verification", awsv1alpha1.AccountPendingVerification, AccountPendingVerification)
				reqLogger.Info("Account pending AWS limits verification")
			}
		}
	}

	// If Account CR has `stats.rotateCredentials: true` we'll rotate the temporary credentials
	// the secretWatcher is what updates this status field by comparing the STS credentials secret `creationTimestamp`
	credentialsRotated := false
	if accountNeedsCredentialsRotated(currentAcctInstance) {
		reqLogger.Info(fmt.Sprintf("rotating CLI credentials for %s", currentAcctInstance.Name))
		err = r.RotateCredentials(reqLogger, awsSetupClient, currentAcctInstance)
		if err != nil {
			return reconcile.Result{}, err
		}
		credentialsRotated = true
	}
	if accountNeedsConsoleCredentialsRotated(currentAcctInstance) {
		reqLogger.Info(fmt.Sprintf("rotating console URL credentials for %s", currentAcctInstance.Name))
		err = r.RotateConsoleCredentials(reqLogger, awsSetupClient, currentAcctInstance)
		if err != nil {
			return reconcile.Result{}, err
		}
		credentialsRotated = true
	}
	if credentialsRotated {
		// Set `status.RotateCredentials` to false now that they have been updated
		currentAcctInstance.Status.RotateCredentials = false
	}

	// Push the updated client to the server.
	err = r.Client.Status().Update(context.TODO(), currentAcctInstance)
	if err != nil {
		return reconcile.Result{}, err
	}

	return reconcile.Result{}, nil
}

// BuildAccount take all parameters required and uses those to make an aws call to CreateAccount. It returns an account ID and and error
func (r *ReconcileAccount) BuildAccount(reqLogger logr.Logger, awsClient awsclient.Client, account *awsv1alpha1.Account) (string, error) {

	reqLogger.Info("Creating Account")

	email := formatAccountEmail(account.Name)
	orgOutput, orgErr := CreateAccount(reqLogger, awsClient, account.Name, email)
	// If it was an api or a limit issue don't modify account and exit if anything else set to failed
	if orgErr != nil {
		switch orgErr {
		case awsv1alpha1.ErrAwsFailedCreateAccount:
			SetAccountStatus(reqLogger, account, "Failed to create AWS Account", awsv1alpha1.AccountFailed, AccountFailed)
			err := r.Client.Status().Update(context.TODO(), account)
			if err != nil {
				return "", err
			}

			reqLogger.Error(awsv1alpha1.ErrAwsFailedCreateAccount, "Failed to create AWS Account")
			return "", orgErr
		case awsv1alpha1.ErrAwsAccountLimitExceeded:
			log.Error(orgErr, "Failed to create AWS Account limit reached")
			return "", orgErr
		default:
			log.Error(orgErr, "Failed to create AWS Account nonfatal error")
			return "", orgErr
		}

	}

	accountObjectKey, err := client.ObjectKeyFromObject(account)
	if err != nil {
		reqLogger.Error(err, "Unable to get name and namespace of Account object")
	}
	err = r.Client.Get(context.TODO(), accountObjectKey, account)
	if err != nil {
		reqLogger.Error(err, "Unable to get updated Account object after status update")
	}

	reqLogger.Info("Account Created")

	return *orgOutput.CreateAccountStatus.AccountId, nil
}

func (r *ReconcileAccount) setStatusFailed(reqLogger logr.Logger, awsAccount *awsv1alpha1.Account, message string) error {
	reqLogger.Info(message)
	awsAccount.Status.State = AccountFailed
	err := r.Client.Status().Update(context.TODO(), awsAccount)
	if err != nil {
		reqLogger.Error(err, fmt.Sprintf("Account %s status failed to update", awsAccount.Name))
		return err
	}
	return nil
}

// CreateAccount creates an AWS account for the specified accountName and accountEmail in the organization
func CreateAccount(reqLogger logr.Logger, client awsclient.Client, accountName, accountEmail string) (*organizations.DescribeCreateAccountStatusOutput, error) {

	createInput := organizations.CreateAccountInput{
		AccountName: aws.String(accountName),
		Email:       aws.String(accountEmail),
	}

	createOutput, err := client.CreateAccount(&createInput)
	if err != nil {
		var returnErr error
		if aerr, ok := err.(awserr.Error); ok {
			switch aerr.Code() {
			case organizations.ErrCodeConstraintViolationException:
				returnErr = awsv1alpha1.ErrAwsAccountLimitExceeded
			case organizations.ErrCodeServiceException:
				returnErr = awsv1alpha1.ErrAwsInternalFailure
			case organizations.ErrCodeTooManyRequestsException:
				returnErr = awsv1alpha1.ErrAwsTooManyRequests
			default:
				returnErr = awsv1alpha1.ErrAwsFailedCreateAccount
				utils.LogAwsError(reqLogger, "New AWS Error during account creation", returnErr, err)
			}

		}
		return &organizations.DescribeCreateAccountStatusOutput{}, returnErr
	}

	describeStatusInput := organizations.DescribeCreateAccountStatusInput{
		CreateAccountRequestId: createOutput.CreateAccountStatus.Id,
	}

	var accountStatus *organizations.DescribeCreateAccountStatusOutput
	for {
		status, err := client.DescribeCreateAccountStatus(&describeStatusInput)
		if err != nil {
			return &organizations.DescribeCreateAccountStatusOutput{}, err
		}

		accountStatus = status
		createStatus := *status.CreateAccountStatus.State

		if createStatus == "FAILED" {
			var returnErr error
			switch *status.CreateAccountStatus.FailureReason {
			case "ACCOUNT_LIMIT_EXCEEDED":
				returnErr = awsv1alpha1.ErrAwsAccountLimitExceeded
			case "INTERNAL_FAILURE":
				returnErr = awsv1alpha1.ErrAwsInternalFailure
			default:
				returnErr = awsv1alpha1.ErrAwsFailedCreateAccount
			}

			return &organizations.DescribeCreateAccountStatusOutput{}, returnErr
		}

		if createStatus != "IN_PROGRESS" {
			break
		}
	}

	return accountStatus, nil
}

func formatAccountEmail(name string) string {
	// osd-creds-mgmt
	// libra-ops
	splitString := strings.Split(name, "-")
	prefix := splitString[0]
	for i := 1; i < (len(splitString) - 1); i++ {
		prefix = prefix + "-" + splitString[i]
	}

	email := prefix + "+" + splitString[len(splitString)-1] + "@redhat.com"
	return email
}

// SetAccountStatus sets the status of an account
func SetAccountStatus(reqLogger logr.Logger, awsAccount *awsv1alpha1.Account, message string, ctype awsv1alpha1.AccountConditionType, state string) {
	awsAccount.Status.Conditions = utils.SetAccountCondition(
		awsAccount.Status.Conditions,
		ctype,
		corev1.ConditionTrue,
		state,
		message,
		utils.UpdateConditionNever)
	awsAccount.Status.State = state
	reqLogger.Info(fmt.Sprintf("Account %s status updated", awsAccount.Name))
}

func (r *ReconcileAccount) statusUpdate(reqLogger logr.Logger, account *awsv1alpha1.Account) error {
	err := r.Client.Status().Update(context.TODO(), account)
	if err != nil {
		reqLogger.Error(err, fmt.Sprintf("Status update for %s failed", account.Name))
	}
	reqLogger.Info(fmt.Sprintf("Status updated for %s", account.Name))
	return err
}

func matchSubstring(roleID, role string) (bool, error) {
	matched, err := regexp.MatchString(roleID, role)
	return matched, err
}

// Returns true if account CR is Failed
func accountIsFailed(currentAcctInstance *awsv1alpha1.Account) bool {
	if currentAcctInstance.Status.State == AccountFailed {
		return true
	}
	return false
}

// Returns true of there is no state set
func accountHasState(currentAcctInstance *awsv1alpha1.Account) bool {
	if currentAcctInstance.Status.State != "" {
		return true
	}
	return false
}

// Returns true of there is no Status.SupportCaseID set
func accountHasSupportCaseID(currentAcctInstance *awsv1alpha1.Account) bool {
	if currentAcctInstance.Status.SupportCaseID != "" {
		return true
	}
	return false
}

func accountIsPendingVerification(currentAcctInstance *awsv1alpha1.Account) bool {
	if currentAcctInstance.Status.State == AccountPendingVerification {
		return true
	}
	return false
}

func accountIsReady(currentAcctInstance *awsv1alpha1.Account) bool {
	if currentAcctInstance.Status.State == AccountReady {
		return true
	}
	return false
}

func accountIsCreating(currentAcctInstance *awsv1alpha1.Account) bool {
	if currentAcctInstance.Status.State == AccountCreating {
		return true
	}

	return false
}

func accountHasClaimLink(currentAcctInstance *awsv1alpha1.Account) bool {
	if currentAcctInstance.Spec.ClaimLink != "" {
		return true
	}
	return false
}

func accountCreatingTooLong(currentAcctInstance *awsv1alpha1.Account) bool {
	if accountIsCreating(currentAcctInstance) && time.Now().Sub(currentAcctInstance.GetCreationTimestamp().Time) > createPendTime {
		return true
	}
	return false
}

// Returns true if account Status.Claimed is false
func accountIsClaimed(currentAcctInstance *awsv1alpha1.Account) bool {
	if currentAcctInstance.Status.Claimed {
		return true
	}
	return false
}

// Returns true if a DeletionTimestamp has been set
func accountIsPendingDeletion(currentAcctInstance *awsv1alpha1.Account) bool {
	if currentAcctInstance.DeletionTimestamp != nil {
		return true
	}
	return false
}

// Returns true of Spec.BYOC is true, ie: account is a BYOC account
func accountIsBYOC(currentAcctInstance *awsv1alpha1.Account) bool {
	if currentAcctInstance.Spec.BYOC == true {
		return true
	}
	return false
}

// Returns true if the awsv1alpha1 finalizer is set on the account
func accountHasAwsv1alpha1Finalizer(currentAcctInstance *awsv1alpha1.Account) bool {
	if utils.Contains(currentAcctInstance.GetFinalizers(), awsv1alpha1.AccountFinalizer) {
		return true
	}
	return false
}

// Returns true if awsAccountID is set
func accountHasAwsAccountID(currentAcctInstance *awsv1alpha1.Account) bool {
	if currentAcctInstance.Spec.AwsAccountID != "" {
		return true
	}
	return false
}

// Returns true if Status.RotateCredentials is true
func accountNeedsCredentialsRotated(currentAcctInstance *awsv1alpha1.Account) bool {
	if currentAcctInstance.Status.RotateCredentials {
		return true
	}
	return false
}

// Returns true if Status.RotateConsoleCredentials is true
func accountNeedsConsoleCredentialsRotated(currentAcctInstance *awsv1alpha1.Account) bool {
	if currentAcctInstance.Status.RotateConsoleCredentials {
		return true
	}
	return false
}
func accountIsReadyUnclaimedAndHasClaimLink(currentAcctInstance *awsv1alpha1.Account) bool {
	if accountIsReady(currentAcctInstance) && accountHasClaimLink(currentAcctInstance) && !accountIsClaimed(currentAcctInstance) {
		return true
	}
	return false
}

// Returns true if account is a BYOC Account, has been marked for deletion (deletion
// timestamp set), and has a finalizer set.
func accountIsBYOCPendingDeletionWithFinalizer(currentAcctInstance *awsv1alpha1.Account) bool {
	if accountIsPendingDeletion(currentAcctInstance) && accountIsBYOC(currentAcctInstance) && accountHasAwsv1alpha1Finalizer(currentAcctInstance) {
		return true
	}
	return false
}

// Returns true if account is BYOC and the state is not AccountReady
func accountIsBYOCAndNotReady(currentAcctInstance *awsv1alpha1.Account) bool {
	if accountIsBYOC(currentAcctInstance) && !accountIsReady(currentAcctInstance) {
		return true
	}
	return false
}

// Returns true if account is a BYOC Account and the state is not ready OR
// accout state is creating, and has not been claimed
func accountReadyForInitialization(currentAcctInstance *awsv1alpha1.Account) bool {
	if accountIsBYOCAndNotReady(currentAcctInstance) || accountIsUnclaimedAndIsCreating(currentAcctInstance) {
		return true
	}
	return false
}

// Returns true if account has not set state and has not been claimed
func accountIsUnclaimedAndHasNoState(currentAcctInstance *awsv1alpha1.Account) bool {
	if !accountHasState(currentAcctInstance) && !accountIsClaimed(currentAcctInstance) {
		return true
	}
	return false
}

// Return true if account state is AccountCreating and has not been claimed
func accountIsUnclaimedAndIsCreating(currentAcctInstance *awsv1alpha1.Account) bool {
	if accountIsCreating(currentAcctInstance) && !accountIsClaimed(currentAcctInstance) {
		return true
	}
	return false
}

type accountInstance interface {
	accountIsUnclaimedAndIsCreating() bool
}<|MERGE_RESOLUTION|>--- conflicted
+++ resolved
@@ -389,15 +389,6 @@
 
 		}
 
-<<<<<<< HEAD
-=======
-		// Create new awsClient with SRE IAM credentials so we can generate STS and Federation tokens from it
-		SREAWSClient, err := r.awsClientBuilder(r.Client, awsclient.NewAwsClientInput{
-			SecretName: *SREIAMUserSecret,
-			NameSpace:  awsv1alpha1.AccountCrNamespace,
-			AwsRegion:  "us-east-1",
-		})
->>>>>>> 768659a7
 		if err != nil {
 			var returnErr error
 			utils.LogAwsError(reqLogger, "Unable to create AWS connection with SRE credentials", returnErr, err)
