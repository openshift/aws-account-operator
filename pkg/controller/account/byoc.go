--- conflicted
+++ resolved
@@ -46,35 +46,23 @@
 	accountClaim, acctClaimErr := r.getAccountClaim(account)
 	if acctClaimErr != nil {
 		// TODO: Unrecoverable
-<<<<<<< HEAD
-		reqLogger.Error(acctClaimErr, "Unable to get AccountClaim for CCS Account")
-		utils.SetAccountClaimStatus(
-			r.Client,
-			reqLogger,
-			accountClaim,
-			"Failed to get AccountClaim for CSS account",
-			"FailedRetrievingAccountClaim",
-			awsv1alpha1.ClientError,
-			awsv1alpha1.ClaimStatusError,
-		)
-=======
 		// TODO: set helpful error message
 		if accountClaim != nil {
-			utils.SetAccountClaimStatus(
+			err := utils.SetAccountClaimStatus(
+				r.Client,
+				reqLogger,
 				accountClaim,
 				"Failed to get AccountClaim for CSS account",
 				"FailedRetrievingAccountClaim",
 				awsv1alpha1.ClientError,
 				awsv1alpha1.ClaimStatusError,
 			)
-			err := r.Client.Status().Update(context.TODO(), accountClaim)
 			if err != nil {
-				reqLogger.Error(err, "failed to update accountclaim status")
+				return "", reconcile.Result{}, err
 			}
 		} else {
 			reqLogger.Error(acctClaimErr, "accountclaim is nil")
 		}
->>>>>>> e01ae9dc
 		return "", reconcile.Result{}, acctClaimErr
 
 	}
@@ -95,7 +83,7 @@
 		time.Sleep(500 * time.Millisecond)
 	}
 	if clientErr != nil {
-		utils.SetAccountClaimStatus(
+		err := utils.SetAccountClaimStatus(
 			r.Client,
 			reqLogger,
 			accountClaim,
@@ -104,6 +92,9 @@
 			awsv1alpha1.ClientError,
 			awsv1alpha1.ClaimStatusError,
 		)
+		if err != nil {
+			return "", reconcile.Result{}, err
+		}
 
 		if accountClaim != nil {
 			claimErr := r.setAccountClaimError(reqLogger, account, clientErr.Error())
