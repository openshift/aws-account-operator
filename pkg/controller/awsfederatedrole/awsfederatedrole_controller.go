--- conflicted
+++ resolved
@@ -95,12 +95,8 @@
 	if err != nil {
 		log.Error(err, "Unable to verify if cluster is fedramp")
 	}
-<<<<<<< HEAD
-	if ifFedramp {
-=======
 
 	if ifFedramp == true {
->>>>>>> 8a1bcdbf
 		log.Info("Running in fedramp mode, skip AWSFederatedRole controller")
 		return reconcile.Result{}, nil
 	}
@@ -153,11 +149,7 @@
 	}
 	// Setup AWS client
 	awsRegion := "us-east-1"
-<<<<<<< HEAD
-	if ifFedramp {
-=======
 	if ifFedramp == true {
->>>>>>> 8a1bcdbf
 		awsRegion = "us-gov-east-1"
 	}
 	awsClient, err := r.awsClientBuilder.GetClient(controllerName, r.client, awsclient.NewAwsClientInput{
