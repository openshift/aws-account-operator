--- conflicted
+++ resolved
@@ -95,11 +95,8 @@
 	if err != nil {
 		log.Error(err, "Unable to verify if cluster is fedramp")
 	}
-<<<<<<< HEAD
+
 	if ifFedramp == true {
-=======
-	if ifFedramp {
->>>>>>> be5404c6
 		log.Info("Running in fedramp mode, skip AWSFederatedRole controller")
 		return reconcile.Result{}, nil
 	}
@@ -152,11 +149,7 @@
 	}
 	// Setup AWS client
 	awsRegion := "us-east-1"
-<<<<<<< HEAD
 	if ifFedramp == true {
-=======
-	if ifFedramp {
->>>>>>> be5404c6
 		awsRegion = "us-gov-east-1"
 	}
 	awsClient, err := r.awsClientBuilder.GetClient(controllerName, r.client, awsclient.NewAwsClientInput{
