--- conflicted
+++ resolved
@@ -156,13 +156,11 @@
 // DefaultConfigMapAccountLimit holds the fallback limit of aws-accounts
 var DefaultConfigMapAccountLimit = 100
 
-<<<<<<< HEAD
 // AWSManagedRoleName is the name of the read-only role
 var AWSManagedRoleName = "AWSManagedRole"
 
 // AWSManagedRoleArn is the read-only ARN for the AWSManagedRole
 var AWSManagedRoleArn = "arn:aws:iam::aws:policy/ReadOnlyAccess"
-=======
+
 // ManagedTagsConfigMapKey defines the default key for the configmap to add the defined tags to AWS resources
-var ManagedTagsConfigMapKey = "aws-managed-tags"
->>>>>>> 4790241b
+var ManagedTagsConfigMapKey = "aws-managed-tags"