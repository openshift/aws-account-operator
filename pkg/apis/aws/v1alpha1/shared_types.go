--- conflicted
+++ resolved
@@ -112,10 +112,8 @@
 // DefaultConfigMapAccountLimit holds the fallback limit of aws-accounts
 var DefaultConfigMapAccountLimit = 100
 
-<<<<<<< HEAD
 // AwsUSEastOneRegion holds the key for the aws east one region
 var AwsUSEastOneRegion = "us-east-1"
-=======
+
 // ManagedTagsConfigMapKey defines the default key for the configmap to add the defined tags to AWS resources
-var ManagedTagsConfigMapKey = "aws-managed-tags"
->>>>>>> 50eb9ff3
+var ManagedTagsConfigMapKey = "aws-managed-tags"